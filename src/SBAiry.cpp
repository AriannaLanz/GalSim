// -*- c++ -*-
/*
 * Copyright 2012, 2013 The GalSim developers:
 * https://github.com/GalSim-developers
 *
 * This file is part of GalSim: The modular galaxy image simulation toolkit.
 *
 * GalSim is free software: you can redistribute it and/or modify
 * it under the terms of the GNU General Public License as published by
 * the Free Software Foundation, either version 3 of the License, or
 * (at your option) any later version.
 *
 * GalSim is distributed in the hope that it will be useful,
 * but WITHOUT ANY WARRANTY; without even the implied warranty of
 * MERCHANTABILITY or FITNESS FOR A PARTICULAR PURPOSE.  See the
 * GNU General Public License for more details.
 *
 * You should have received a copy of the GNU General Public License
 * along with GalSim.  If not, see <http://www.gnu.org/licenses/>
 */

//#define DEBUGLOGGING

#include <boost/math/special_functions/bessel.hpp>

// To enable some extra debugging statements
//#define AIRY_DEBUG

#include "SBAiry.h"
#include "SBAiryImpl.h"

#ifdef DEBUGLOGGING
#include <fstream>
std::ostream* dbgout = new std::ofstream("debug.out");
int verbose_level = 2;
#endif

namespace galsim {

    // Specialize the NewValue function used by LRUCache:
    template <>
    struct LRUCacheHelper< AiryInfo, std::pair< double, GSParamsPtr > >
    {
        static AiryInfo* NewValue(const std::pair<double, GSParamsPtr >& key)
        {
            const double obscuration = key.first;
            const GSParamsPtr& gsparams = key.second;
            if (obscuration == 0.0)
                return new AiryInfoNoObs(gsparams);
            else
                return new AiryInfoObs(obscuration, gsparams);
        }
    };

    SBAiry::SBAiry(double lam_over_D, double obscuration, double flux,
                   const GSParamsPtr& gsparams) :
        SBProfile(new SBAiryImpl(lam_over_D, obscuration, flux, gsparams)) {}

    SBAiry::SBAiry(const SBAiry& rhs) : SBProfile(rhs) {}

    SBAiry::~SBAiry() {}

    double SBAiry::getLamOverD() const 
    {
        assert(dynamic_cast<const SBAiryImpl*>(_pimpl.get()));
        return static_cast<const SBAiryImpl&>(*_pimpl).getLamOverD(); 
    }

    double SBAiry::getObscuration() const 
    {
        assert(dynamic_cast<const SBAiryImpl*>(_pimpl.get()));
        return static_cast<const SBAiryImpl&>(*_pimpl).getObscuration(); 
    }

    SBAiry::SBAiryImpl::SBAiryImpl(double lam_over_D, double obscuration, double flux,
                                   const GSParamsPtr& gsparams) :
        SBProfileImpl(gsparams),
        _lam_over_D(lam_over_D), 
        _D(1. / lam_over_D), 
        _obscuration(obscuration), 
        _flux(flux), 
        _Dsq(_D*_D), _obssq(_obscuration*_obscuration),
        _inv_D_pi(1. / (_D * M_PI)),
        _inv_Dsq_pisq(_inv_D_pi * _inv_D_pi),
        _xnorm(flux * _Dsq),
        _knorm(flux / (M_PI * (1.-_obssq))),
        _info(cache.get(std::make_pair(_obscuration, this->gsparams)))
    {
        xdbg<<"SBAiryImpl constructor: gsparams = "<<gsparams.get()<<std::endl;
        xdbg<<"this->gsparams = "<<this->gsparams.get()<<std::endl;
        xdbg<<*this->gsparams<<std::endl;
    }

    LRUCache< std::pair<double, GSParamsPtr>, AiryInfo > SBAiry::SBAiryImpl::cache(
        sbp::max_airy_cache);

    // This is a scale-free version of the Airy radial function.
    // Input radius is in units of lambda/D.  Output normalized
    // to integrate to unity over input units.
    double AiryInfoObs::RadialFunction::operator()(double radius) const 
    {
        double nu = radius*M_PI;
        // Taylor expansion of j1(u)/u = 1/2 - 1/16 x^2 + ...
        // We can truncate this to 1/2 when neglected term is less than xvalue_accuracy
        // (relative error, so divide by 1/2)
        // xvalue_accuracy = 1/8 x^2
        const double thresh = sqrt(8.*_gsparams->xvalue_accuracy);
        double xval;
        if (nu < thresh) {
            // lim j1(u)/u = 1/2
            xval =  0.5 * (1.-_obssq);
        } else {
            // See Schroeder eq (10.1.10)
            xval = ( boost::math::cyl_bessel_j(1,nu) - 
                     _obscuration*boost::math::cyl_bessel_j(1,_obscuration*nu) ) / nu ; 
        }
        xval *= xval;
        // Normalize to give unit flux integrated over area.
        xval *= _norm;
        return xval;
    }

    double SBAiry::SBAiryImpl::xValue(const Position<double>& p) const 
    {
        double r = sqrt(p.x*p.x+p.y*p.y) * _D;
        return _xnorm * _info->xValue(r);
    }

    double AiryInfoObs::xValue(double r) const 
    { return _radial(r); }

    std::complex<double> SBAiry::SBAiryImpl::kValue(const Position<double>& k) const
    {
        double ksq_over_pisq = (k.x*k.x+k.y*k.y) * _inv_Dsq_pisq;
        // calculate circular FT(PSF) on p'=(x',y')
        return _knorm * _info->kValue(ksq_over_pisq);
    }

    void SBAiry::SBAiryImpl::fillXValue(tmv::MatrixView<double> val,
                                        double x0, double dx, int ix_zero,
                                        double y0, double dy, int iy_zero) const
    {
        dbg<<"SBAiry fillXValue\n";
        dbg<<"x = "<<x0<<" + ix * "<<dx<<", ix_zero = "<<ix_zero<<std::endl;
        dbg<<"y = "<<y0<<" + iy * "<<dy<<", iy_zero = "<<iy_zero<<std::endl;
        if (ix_zero != 0 || iy_zero != 0) {
            xdbg<<"Use Quadrant\n";
            fillXValueQuadrant(val,x0,dx,ix_zero,y0,dy,iy_zero);
        } else {
            xdbg<<"Non-Quadrant\n";
            assert(val.stepi() == 1);
            const int m = val.colsize();
            const int n = val.rowsize();
            typedef tmv::VIt<double,1,tmv::NonConj> It;

            x0 *= _D;
            dx *= _D;
            y0 *= _D;
            dy *= _D;

            for (int j=0;j<n;++j,y0+=dy) {
                double x = x0;
                double ysq = y0*y0;
                It valit = val.col(j).begin();
                for (int i=0;i<m;++i,x+=dx) 
                    *valit++ = _xnorm * _info->xValue(sqrt(x*x + ysq));
            }
        }
    }

    void SBAiry::SBAiryImpl::fillKValue(tmv::MatrixView<std::complex<double> > val,
                                        double x0, double dx, int ix_zero,
                                        double y0, double dy, int iy_zero) const
    {
        dbg<<"SBAiry fillKValue\n";
        dbg<<"x = "<<x0<<" + ix * "<<dx<<", ix_zero = "<<ix_zero<<std::endl;
        dbg<<"y = "<<y0<<" + iy * "<<dy<<", iy_zero = "<<iy_zero<<std::endl;
        if (ix_zero != 0 || iy_zero != 0) {
            xdbg<<"Use Quadrant\n";
            fillKValueQuadrant(val,x0,dx,ix_zero,y0,dy,iy_zero);
        } else {
            xdbg<<"Non-Quadrant\n";
            assert(val.stepi() == 1);
            const int m = val.colsize();
            const int n = val.rowsize();
            typedef tmv::VIt<std::complex<double>,1,tmv::NonConj> It;

            x0 *= _inv_D_pi;
            dx *= _inv_D_pi;
            y0 *= _inv_D_pi;
            dy *= _inv_D_pi;

            for (int j=0;j<n;++j,y0+=dy) {
                double x = x0;
                double ysq = y0*y0;
                It valit(val.col(j).begin().getP(),1);
                for (int i=0;i<m;++i,x+=dx) 
                    *valit++ = _knorm * _info->kValue(x*x + ysq);
            }
        }
    }

    void SBAiry::SBAiryImpl::fillXValue(tmv::MatrixView<double> val,
                                        double x0, double dx, double dxy,
                                        double y0, double dy, double dyx) const
    {
        dbg<<"SBAiry fillXValue\n";
        dbg<<"x = "<<x0<<" + ix * "<<dx<<" + iy * "<<dxy<<std::endl;
        dbg<<"y = "<<y0<<" + ix * "<<dyx<<" + iy * "<<dy<<std::endl;
        assert(val.stepi() == 1);
        assert(val.canLinearize());
        const int m = val.colsize();
        const int n = val.rowsize();
        typedef tmv::VIt<double,1,tmv::NonConj> It;

        x0 *= _D;
        dx *= _D;
        dxy *= _D;
        y0 *= _D;
        dy *= _D;
        dyx *= _D;

        It valit = val.linearView().begin();
        for (int j=0;j<n;++j,x0+=dxy,y0+=dy) {
            double x = x0;
            double y = y0;
            for (int i=0;i<m;++i,x+=dx,y+=dyx) 
                *valit++ = _xnorm * _info->xValue(sqrt(x*x + y*y));
        }
    }

    void SBAiry::SBAiryImpl::fillKValue(tmv::MatrixView<std::complex<double> > val,
                                        double x0, double dx, double dxy,
                                        double y0, double dy, double dyx) const
    {
        dbg<<"SBAiry fillKValue\n";
        dbg<<"x = "<<x0<<" + ix * "<<dx<<" + iy * "<<dxy<<std::endl;
        dbg<<"y = "<<y0<<" + ix * "<<dyx<<" + iy * "<<dy<<std::endl;
        assert(val.stepi() == 1);
        assert(val.canLinearize());
        const int m = val.colsize();
        const int n = val.rowsize();
        typedef tmv::VIt<std::complex<double>,1,tmv::NonConj> It;

        x0 *= _inv_D_pi;
        dx *= _inv_D_pi;
        dxy *= _inv_D_pi;
        y0 *= _inv_D_pi;
        dy *= _inv_D_pi;
        dyx *= _inv_D_pi;

        It valit(val.linearView().begin().getP(),1);
        for (int j=0;j<n;++j,x0+=dxy,y0+=dy) {
            double x = x0;
            double y = y0;
            for (int i=0;i<m;++i,x+=dx,y+=dyx) 
                *valit++ = _knorm * _info->kValue(x*x + y*y);
        }
    }

    // Set maxK to hard limit for Airy disk.
    double SBAiry::SBAiryImpl::maxK() const 
    { return 2.*M_PI*_D; }

    // The amount of flux missed in a circle of radius pi/stepk should be at 
    // most alias_threshold of the flux.
    double SBAiry::SBAiryImpl::stepK() const
    { return _info->stepK() * _D; }

    double AiryInfoObs::chord(double r, double h, double rsq, double hsq) const 
    {
        if (r==0.) 
            return 0.;
#ifdef AIRY_DEBUG
        else if (r<h) 
            throw SBError("Airy calculation r<h");
        else if (h < 0.) 
            throw SBError("Airy calculation h<0");
#endif
        else
            return rsq*std::asin(h/r) - h*sqrt(rsq-hsq);
    }

    /* area inside intersection of 2 circles radii r & s, seperated by t*/
    double AiryInfoObs::circle_intersection(
        double r, double s, double rsq, double ssq, double tsq) const 
    {
        assert(r >= s);
        assert(s >= 0.);
        double rps_sq = (r+s)*(r+s);
        if (tsq >= rps_sq) return 0.;
        double rms_sq = (r-s)*(r-s);
        if (tsq <= rms_sq) return M_PI*ssq;

        /* in between we calculate half-height at intersection */
        double hsq = 0.5*(rsq + ssq) - (tsq*tsq + rps_sq*rms_sq)/(4.*tsq);
#ifdef AIRY_DEBUG
        if (hsq<0.) throw SBError("Airy calculation half-height invalid");
#endif
        double h = sqrt(hsq);

        if (tsq < rsq - ssq) 
            return M_PI*ssq - chord(s,h,ssq,hsq) + chord(r,h,rsq,hsq);
        else
            return chord(s,h,ssq,hsq) + chord(r,h,rsq,hsq);
    }

    /* area inside intersection of 2 circles both with radius r, seperated by t*/
    double AiryInfoObs::circle_intersection(
        double r, double rsq, double tsq) const 
    {
        assert(r >= 0.);
        if (tsq >= 4.*rsq) return 0.;
        if (tsq == 0.) return M_PI*rsq;

        /* in between we calculate half-height at intersection */
        double hsq = rsq - tsq/4.;
#ifdef AIRY_DEBUG
        if (hsq<0.) throw SBError("Airy calculation half-height invalid");
#endif
        double h = sqrt(hsq);

        return 2.*chord(r,h,rsq,hsq);
    }

    /* area of two intersecting identical annuli */
    double AiryInfoObs::annuli_intersect(
        double r1, double r2, double r1sq, double r2sq, double tsq) const 
    {
        assert(r1 >= r2);
        return circle_intersection(r1,r1sq,tsq)
            - 2. * circle_intersection(r1,r2,r1sq,r2sq,tsq)
            +  circle_intersection(r2,r2sq,tsq);
    }

    // Beam pattern of annular aperture, in k space, which is just the
    // autocorrelation of two annuli.
    // Unnormalized -- value at k=0 is Pi * (1-obs^2)
    double AiryInfoObs::kValue(double ksq_over_pisq) const 
    { return annuli_intersect(1.,_obscuration,1.,_obssq,ksq_over_pisq); }

    // Constructor to initialize Airy constants and k lookup table
    AiryInfoObs::AiryInfoObs(double obscuration, const GSParamsPtr& gsparams) : 
        _obscuration(obscuration), 
        _obssq(obscuration * obscuration),
        _radial(_obscuration, _obssq, gsparams),
        _gsparams(gsparams)
    {
        dbg<<"Initializing AiryInfo for obs = "<<obscuration<<std::endl;
        xdbg<<"gsparams = "<<_gsparams.get()<<std::endl;
        xdbg<<*_gsparams<<std::endl;
        // Calculate stepK:
        // Schroeder (10.1.18) gives limit of EE at large radius.
        // This stepK could probably be relaxed, it makes overly accurate FFTs.
        double R = 1. / (_gsparams->alias_threshold * 0.5 * M_PI * M_PI * (1.-_obscuration));
        // Make sure it is at least 5 hlr
        // The half-light radius of an obscured Airy disk is not so easy to calculate.
        // So we just use the value for the unobscured Airy disk.
        // TODO: We could do this numerically if we decide that it's important to get this right.
        const double hlr = 0.5348321477;
        R = std::max(R,gsparams->stepk_minimum_hlr*hlr);
        this->_stepk = M_PI / R;
    }

    boost::shared_ptr<PhotonArray> SBAiry::SBAiryImpl::shoot(int N, UniformDeviate u) const
    {
        dbg<<"Airy shoot: N = "<<N<<std::endl;
        dbg<<"Target flux = "<<getFlux()<<std::endl;
        boost::shared_ptr<PhotonArray> result=_info->shoot(N, u);
        // Then rescale for this flux & size
        result->scaleFlux(_flux);
        result->scaleXY(1./_D);
        dbg<<"Airy Realized flux = "<<result->getTotalFlux()<<std::endl;
        return result;
    }

    boost::shared_ptr<PhotonArray> AiryInfo::shoot(
        int N, UniformDeviate u) const
    {
        // Use the OneDimensionalDeviate to sample from scale-free distribution
        checkSampler();
        assert(_sampler.get());
        return _sampler->shoot(N, u);
    }

    void AiryInfoObs::checkSampler() const 
    {
        if (this->_sampler.get()) return;
        dbg<<"Airy sampler\n";
        dbg<<"obsc = "<<_obscuration<<std::endl;
        std::vector<double> ranges(1,0.);
        // Break Airy function into ranges that will not have >1 extremum:
        double rmin = 1.1 - 0.5*_obscuration;
        // Use Schroeder (10.1.18) limit of EE at large radius.
        // to stop sampler at radius with EE>(1-shoot_accuracy)
        double rmax = 2./(_gsparams->shoot_accuracy * M_PI*M_PI * (1.-_obscuration));
        dbg<<"rmin = "<<rmin<<std::endl;
        dbg<<"rmax = "<<rmax<<std::endl;
        // NB: don't need floor, since rhs is positive, so floor is superfluous.
        ranges.reserve(int((rmax-rmin+2)/0.5+0.5));
        for(double r=rmin; r<=rmax; r+=0.5) ranges.push_back(r);
        this->_sampler.reset(new OneDimensionalDeviate(_radial, ranges, true, _gsparams));
    }

    // Now the specializations for when obs = 0
    double AiryInfoNoObs::xValue(double r) const 
    { return _radial(r); }

    double AiryInfoNoObs::kValue(double ksq_over_pisq) const 
    {
        if (ksq_over_pisq >= 4.) return 0.;
        if (ksq_over_pisq == 0.) return M_PI;

        /* in between we calculate half-height at intersection */
        double hsq = 1. - ksq_over_pisq/4.;
#ifdef AIRY_DEBUG
        if (hsq<0.) throw SBError("Airy calculation half-height invalid");
#endif
        double h = sqrt(hsq);

        return 2. * (std::asin(h) - h*sqrt(1.-hsq));
    }

    double AiryInfoNoObs::RadialFunction::operator()(double radius) const 
    {
        double nu = radius*M_PI;
        // Taylor expansion of j1(u)/u = 1/2 - 1/16 x^2 + ...
        // We can truncate this to 1/2 when neglected term is less than xvalue_accuracy
        // (relative error, so divide by 1/2)
        // xvalue_accuracy = 1/8 x^2
        const double thresh = sqrt(8.*_gsparams->xvalue_accuracy);
        double xval;
        if (nu < thresh) {
            // lim j1(u)/u = 1/2
            xval = 0.5;
        } else {
<<<<<<< HEAD
            xval = boost::math::cyl_bessel_j(1,nu) / nu;
=======
            xval = j1(nu) / nu;
>>>>>>> c8b798f4
        }
        xval *= xval;
        // Normalize to give unit flux integrated over area.
        xval *= M_PI;
        return xval;
    }

    // Constructor to initialize Airy constants and k lookup table
    AiryInfoNoObs::AiryInfoNoObs(const GSParamsPtr& gsparams) :
        _radial(gsparams),
        _gsparams(gsparams)
    {
        dbg<<"Initializing AiryInfoNoObs\n";
        xdbg<<"gsparams = "<<_gsparams.get()<<std::endl;
        xdbg<<*_gsparams<<std::endl;
        // Calculate stepK:
        double R = 1. / (_gsparams->alias_threshold * 0.5 * M_PI * M_PI);
        // Make sure it is at least 5 hlr
        // The half-light radius of an Airy disk is 0.5348321477 * lam/D
        const double hlr = 0.5348321477;
        R = std::max(R,gsparams->stepk_minimum_hlr*hlr);
        this->_stepk = M_PI / R;
    }

    void AiryInfoNoObs::checkSampler() const 
    {
        if (this->_sampler.get()) return;
        dbg<<"AiryNoObs sampler\n";
        std::vector<double> ranges(1,0.);
        double rmin = 1.1;
        double rmax = 2./(_gsparams->shoot_accuracy * M_PI*M_PI);
        dbg<<"rmin = "<<rmin<<std::endl;
        dbg<<"rmax = "<<rmax<<std::endl;
        // NB: don't need floor, since rhs is positive, so floor is superfluous.
        ranges.reserve(int((rmax-rmin+2)/0.5+0.5));
        for(double r=rmin; r<=rmax; r+=0.5) ranges.push_back(r);
        this->_sampler.reset(new OneDimensionalDeviate(_radial, ranges, true, _gsparams));
    }
}<|MERGE_RESOLUTION|>--- conflicted
+++ resolved
@@ -111,8 +111,7 @@
             xval =  0.5 * (1.-_obssq);
         } else {
             // See Schroeder eq (10.1.10)
-            xval = ( boost::math::cyl_bessel_j(1,nu) - 
-                     _obscuration*boost::math::cyl_bessel_j(1,_obscuration*nu) ) / nu ; 
+            xval = ( j1(nu) - _obscuration*j1(_obscuration*nu) ) / nu ; 
         }
         xval *= xval;
         // Normalize to give unit flux integrated over area.
@@ -434,11 +433,7 @@
             // lim j1(u)/u = 1/2
             xval = 0.5;
         } else {
-<<<<<<< HEAD
-            xval = boost::math::cyl_bessel_j(1,nu) / nu;
-=======
             xval = j1(nu) / nu;
->>>>>>> c8b798f4
         }
         xval *= xval;
         // Normalize to give unit flux integrated over area.
