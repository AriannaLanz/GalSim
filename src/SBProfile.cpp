--- conflicted
+++ resolved
@@ -2926,14 +2926,7 @@
     {
         dbg<<"Airy shoot: N = "<<N<<std::endl;
         dbg<<"Target flux = "<<getFlux()<<std::endl;
-<<<<<<< HEAD
-        PhotonArray result=_info->shoot(N, u);
-=======
-        // Use the OneDimensionalDeviate to sample from scale-free distribution
-        checkSampler();
-        assert(_sampler.get());
-        boost::shared_ptr<PhotonArray> result=_sampler->shoot(N, u);
->>>>>>> a161e962
+        boost::shared_ptr<PhotonArray> result=_info->shoot(N, u);
         // Then rescale for this flux & size
         result->scaleFlux(_flux);
         result->scaleXY(1./_D);
