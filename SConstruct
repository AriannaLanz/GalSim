--- conflicted
+++ resolved
@@ -4,18 +4,9 @@
 import sys
 from sys import stdout,stderr
 
-
-<<<<<<< HEAD
 # Subdirectories containing SConscript files.  We always process these, but
 # there are some other optional ones
-subdirs=['src','galsim']
-=======
-# Subdirectories containing SConscript files.  We always process src and pysrc but
-# there are some other optional ones
-src_dir = 'src'
-pysrc_dir = 'pysrc'
-subdirs=['examples','galsim']
->>>>>>> 5c4a49eb
+subdirs=['src','pysrc','galsim']
 
 # Configurations will be saved here so command line options don't
 # have to be sent more than once
@@ -865,13 +856,8 @@
     if 'examples' in COMMAND_LINE_TARGETS:
         subdirs += ['examples']
 
-<<<<<<< HEAD
-    # subdirectores to process.  We process src by default
+    # subdirectores to process.  We process src and pysrc by default
     script_files = []
-=======
-    # subdirectores to process.  We process src and pysrc by default
-    script_files = [os.path.join(src_dir,'SConscript'), os.path.join(pysrc_dir,'SConscript')]
->>>>>>> 5c4a49eb
     for d in subdirs:
         script_files.append(os.path.join(d,'SConscript'))
 
