# Copyright (c) 2012-2015 by the GalSim developers team on GitHub
# https://github.com/GalSim-developers
#
# This file is part of GalSim: The modular galaxy image simulation toolkit.
# https://github.com/GalSim-developers/GalSim
#
# GalSim is free software: redistribution and use in source and binary forms,
# with or without modification, are permitted provided that the following
# conditions are met:
#
# 1. Redistributions of source code must retain the above copyright notice, this
#    list of conditions, and the disclaimer given in the accompanying LICENSE
#    file.
# 2. Redistributions in binary form must reproduce the above copyright notice,
#    this list of conditions, and the disclaimer given in the documentation
#    and/or other materials provided with the distribution.
#
"""@file atmpsf.py
Module for generating atmospheric PSFs using an autoregressive phase screen generator.

Relevant SPIE paper:
"Remembrance of phases past: An autoregressive method for generating realistic atmospheres in
simulations"
Srikar Srinath, Univ. of California, Santa Cruz;
Lisa A. Poyneer, Lawrence Livermore National Lab.;
Alexander R. Rudy, UCSC; S. Mark Ammons, LLNL
Published in Proceedings Volume 9148: Adaptive Optics Systems IV
September 2014

"""

import numpy as np
import galsim
from galsim import GSObject

class AtmosphericPhaseCube(object):
    """ Create a phase cube using an autoregressive model.
    @param exptime in seconds
    @param time_step in seconds [Default: 0.03]
    @param screen_size in meters [Default: 10]
    @param screen_scale in meters [Default: 0.1]
    @param r0 in meters [Default: 0.2]
    @param alpha [Default: 0.999]
    @param velocity in meters/second [Default: 0]
    @param direction CCW relative to +x as galsim.Angle [Default: 0*galsim.degrees]
    """
    def __init__(self, exptime, time_step=0.03, screen_size=10.0, screen_scale=0.1,
                 r0=0.2, alpha_mag=0.999, velocity=0.0, direction=0*galsim.degrees):

        self.n = int(np.ceil(screen_size/screen_scale))
        self.nsteps = int(np.ceil(exptime/time_step))
        self.paramcube = np.array([r0, velocity, direction.rad()])
        self.paramcube.shape=(1, 3) #HACK
        self.screen_scale = screen_scale
        self.pl, self.alpha = create_multilayer_arbase(self.n, screen_scale, 1./time_step,
                                                       self.paramcube, alpha_mag)
        self._phaseFT = None
        self.screens = [[] for x in self.paramcube]

    def get_ar_atmos(self):
        shape = self.alpha.shape
        newphFT = []
        newphase = []
        for i, powerlaw, alpha in zip(range(shape[0]), self.pl, self.alpha):
            noise = np.random.normal(size=shape[1:3])
            noisescalefac = np.sqrt(1. - np.abs(alpha**2))
            noiseFT = np.fft.fft2(noise)*powerlaw
            if self._phaseFT is None:
                newphFT.append(noiseFT)
            else:
                newphFT.append(alpha*self._phaseFT[i] + noiseFT*noisescalefac)
            newphase.append(np.fft.ifft2(newphFT[i]).real)
        return np.array(newphFT), np.array(newphase)

    def run(self):
        for j in range(self.n):
            self._phaseFT, screens = self.get_ar_atmos()
            for i, item in enumerate(screens):
                self.screens[i].append(item)


def create_multilayer_arbase(n, pscale, rate, paramcube, alpha_mag,
                             boiling_only=False):
    """
    Function to create the starting phase screen to be used for an
    autoregressive atmosphere model. A powerlaw scales random noise
    generated to make it look like Kolmogorov turbulence.  alpha is
    the autoregressive parameter to scale the current phase.

    @param n          Number of pixels across the screen
    @param pscale     Pixel scale
    @param rate       A0 system rate (Hz)
    @param paramcube  Parameter array describing each layer of the atmosphere
                      to be modeled.  Each row contains a tuple of
                      (r0 (m), velocity (m/s), direction (deg))
                      describing the corresponding layer.
    @param alpha      magnitude of autoregressive parameter.  (1-alpha)
                      is the fraction of the phase from the prior time step
                      that is "forgotten" and replaced by Gaussian noise.
    @param boiling_only Flag to set all screen velocities to zero.
    """
    n_layers = len(paramcube)

    cp_r0s = paramcube[:, 0]      # r0 in meters
    cp_vels = paramcube[:, 1]     # m/s,  change to [0,0,0] to get pure boiling

    if boiling_only:
        cp_vels *= 0
    cp_dirs = paramcube[:, 2]*np.pi/180.   # in radians

    # decompose velocities
    cp_vels_x = cp_vels*np.cos(cp_dirs)
    cp_vels_y = cp_vels*np.sin(cp_dirs)

    screensize_meters = n*pscale # extent is given by aperture size and sampling
    deltaf = 1./screensize_meters   # spatial frequency delta

    # This is very similar to numpy.fftfreq, so we can probably use that, but for now
    # just copy over the original code from Srikar:
    #fx, fy = gg.generate_grids(n, scalefac=deltaf, freqshift=True)
    fx = np.zeros((n,n))
    for j in np.arange(n):
        fx[:,j] = j - (j > n/2)*n
    fx = fx * deltaf
    fy = fx.transpose()

    powerlaw = []
    alpha = []
    for i in range(n_layers):
        factor1 = 2*np.pi/screensize_meters*np.sqrt(0.00058)*(cp_r0s[i]**(-5.0/6.0))
        factor2 = (fx*fx + fy*fy)**(-11.0/12.0)
        factor3 = n*np.sqrt(np.sqrt(2.))
        powerlaw.append(factor1*factor2*factor3)
        powerlaw[-1][0][0] = 0.0

        # make array for the alpha parameter and populate it
        # phase of alpha = -2pi(k*vx + l*vy)*T/Nd where T is sampling interval
        # N is WFS grid, d is subap size in meters = pscale*m, k = 2pi*fx
        # fx, fy are k/Nd and l/Nd respectively
        alpha_phase = -2*np.pi*(fx*cp_vels_x[i] + fy*cp_vels_y[i])/rate
        try:
            alpha.append(alpha_mag[i]*(np.cos(alpha_phase) +
                                       1j*np.sin(alpha_phase)))
        except TypeError:
            # Just have a scalar for alpha_mag
            alpha.append(alpha_mag*(np.cos(alpha_phase) +
                                    1j*np.sin(alpha_phase)))

    powerlaw = np.array(powerlaw)
    alpha = np.array(alpha)

    return powerlaw, alpha


class AtmosphericPSF(GSObject):
    """ Create an atmosphere PSF by summing over a phase cube in time steps.
    @param lam              Lambda (wavelength) in units of nanometers.  Must be supplied with
                            `diam`, and in this case, image scales (`scale`) should be specified in
                            units of `scale_unit`.
    @param r0               Fried parameter for each layer of turbulence in meters.
                            This parameter sets the amplitude of turbulence for each
                            layer. [Default: 0.2]
    @param lam_over_r0      Lambda / Fried parameter
    @param fwhm             Full width at half max (FWHM) of the PSF in the infinite
                            exposure limit in arcseconds. [Default: 0.8]
    @param alpha            Magnitude of autoregressive parameter.  (1-alpha)
                            is the fraction of the phase from the prior time step
                            that is "forgotten" and replaced by Gaussian noise.
                            [Default: 0.999]
    @param exptime          Exposure time in seconds.
    @param time_step        Interval between PSF images in seconds. [Default: 0.03]
    @param velocity         Velocity magnitude of each phase screen layer in
                            meters / second. [Default: 0]
    @param direction        CCW relative to +x as galsim.Angle
                            [Default: 0*galsim.degrees]
    @param phase_cube       [Default: None]
    @param start_time       Start time in seconds for the simulation relative to the
                            beginning of the phase cube, if `phase_cube` is provided.
                            [Default: 0]
    @param stop_time        Stop time in seconds for the simulation relative to the
                            beginning of the phase cube, if `phase_cube` is provided.
                            [Default: None]
    @param interpolant      Either an Interpolant instance or a string indicating which interpolant
                            should be used.  Options are 'nearest', 'sinc', 'linear', 'cubic',
                            'quintic', or 'lanczosN' where N should be the integer order to use.
                            [default: galsim.Quintic()]
    @param oversampling     Optional oversampling factor for the InterpolatedImage. Setting
                            `oversampling < 1` will produce aliasing in the PSF (not good).
                            Usually `oversampling` should be somewhat larger than 1.  1.5 is
                            usually a safe choice.  [default: 1.5]
    @param flux             Total flux of the profile. [default: 1.]
    @param scale_unit       Units used to define the diffraction limit and draw images, if the user
                            has supplied a separate value for `lam` and `diam`.  Should be either a
                            galsim.AngleUnit, or a string that can be used to construct one (e.g.,
                            'arcsec', 'radians', etc.).
                            [default: galsim.arcsec]
    @param gsparams         An optional GSParams argument.  See the docstring for GSParams for
                            details. [default: None]
    """
<<<<<<< HEAD
    @param lam
    @param r0
    @param lam_over_r0
    @param fwhm
    @param alpha
    @param exptime
    @param time_step
    @param velocity
    @param direction
    @param phase_cube [Default: None]
    @param interpolant
    @param oversampling
    @param flux
    @param scale_unit
    @param gsparams
    """
=======
    def __init__(self, lam=None, r0=0.2, lam_over_r0=None, fwhm=0.8,
                 alpha=0.999, exptime=None, time_step=0.03, velocity=0,
                 direction=0*galsim.degrees, phase_cube=None, start_time=0.,
                 stop_time=None, interpolant=galsim.Quintic(), oversampling=1.5,
                 flux=1., scale_unit=galsim.arcsec, gsparams=None):
        if phase_cube is None:
            phase_cube = AtmosphericPhaseCube(exptime=exptime, time_step=time_step,
                screen_size=10., screen_scale=0.1, r0=r0, alpha=alpha,
                velocity=velocity, direction=direction)
>>>>>>> fa783b2c
<|MERGE_RESOLUTION|>--- conflicted
+++ resolved
@@ -197,24 +197,6 @@
     @param gsparams         An optional GSParams argument.  See the docstring for GSParams for
                             details. [default: None]
     """
-<<<<<<< HEAD
-    @param lam
-    @param r0
-    @param lam_over_r0
-    @param fwhm
-    @param alpha
-    @param exptime
-    @param time_step
-    @param velocity
-    @param direction
-    @param phase_cube [Default: None]
-    @param interpolant
-    @param oversampling
-    @param flux
-    @param scale_unit
-    @param gsparams
-    """
-=======
     def __init__(self, lam=None, r0=0.2, lam_over_r0=None, fwhm=0.8,
                  alpha=0.999, exptime=None, time_step=0.03, velocity=0,
                  direction=0*galsim.degrees, phase_cube=None, start_time=0.,
@@ -223,5 +205,4 @@
         if phase_cube is None:
             phase_cube = AtmosphericPhaseCube(exptime=exptime, time_step=time_step,
                 screen_size=10., screen_scale=0.1, r0=r0, alpha=alpha,
-                velocity=velocity, direction=direction)
->>>>>>> fa783b2c
+                velocity=velocity, direction=direction)