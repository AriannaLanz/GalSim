# Copyright 2012, 2013 The GalSim developers:
# https://github.com/GalSim-developers
#
# This file is part of GalSim: The modular galaxy image simulation toolkit.
#
# GalSim is free software: you can redistribute it and/or modify
# it under the terms of the GNU General Public License as published by
# the Free Software Foundation, either version 3 of the License, or
# (at your option) any later version.
#
# GalSim is distributed in the hope that it will be useful,
# but WITHOUT ANY WARRANTY; without even the implied warranty of
# MERCHANTABILITY or FITNESS FOR A PARTICULAR PURPOSE.  See the
# GNU General Public License for more details.
#
# You should have received a copy of the GNU General Public License
# along with GalSim.  If not, see <http://www.gnu.org/licenses/>
#

import os
import time
import galsim

valid_input_types = { 
    # The values are tuples with:
    # - the class name to build.
    # - a list of keys to ignore on the initial creation (e.g. PowerSpectrum has values that are 
    #   used later).
    # - whether the class has a nobjects field, in which case it also must have a constructor
    #   kwarg nobjects_only to efficiently do only enough to calculate nobjects.
<<<<<<< HEAD
    'catalog' : ('Catalog', [], True), 
    'dict' : ('Dict', [], False), 
=======
    # See the des module for examples of how to extend this from a module.
    'catalog' : ('InputCatalog', [], True), 
>>>>>>> 6d4fce07
    'real_catalog' : ('RealGalaxyCatalog', [], True),
    'nfw_halo' : ('NFWHalo', [], False),
    'power_spectrum' : ('PowerSpectrum',
                        # power_spectrum uses these extra parameters for buildGrid later.
                        ['grid_spacing', 'interpolant'], 
                        False),
    'fits_header' : ('FitsHeader', [], False), 
}

valid_output_types = { 
    # The values are tuples with:
    # - the build function to call
    # - a function that merely counts the number of objects that will be built by the function
    # - whether the Builder takes nproc.
    # - whether the Builder takes psf_file_name, weight_file_name, and badpix_file_name.
    # - whether the Builder takes psf_hdu, weight_hdu, and badpix_hdu.
    # See the des module for examples of how to extend this from a module.
    'Fits' : ('BuildFits', 'GetNObjForFits', False, True, True),
    'MultiFits' : ('BuildMultiFits', 'GetNObjForMultiFits', True, True, False),
    'DataCube' : ('BuildDataCube', 'GetNObjForDataCube', True, True, False),
}

def ProcessInput(config, file_num=0, logger=None):
    """
    Process the input field, reading in any specified input files or setting up
    any objects that need to be initialized.

    Each item in the above valid_input_types will be built and available at the top level
    of config.  e.g.;
        config['catalog'] = the catalog specified by config.input.catalog, if provided.
        config['real_catalog'] = the catalog specified by config.input.real_catalog, if provided.
        etc.
    """
    config['seq_index'] = file_num
    # Process the input field (read any necessary input files)
    if 'input' in config:
        input = config['input']
        if not isinstance(input, dict):
            raise AttributeError("config.input is not a dict.")

        # Read all input fields provided and create the corresponding object
        # with the parameters given in the config file.
        #print 'valid_input_types = ',valid_input_types
        for key in [ k for k in valid_input_types.keys() if k in input ]:
            #print 'key = ',key
            fields = input[key]

            # If it's not currently a list, make it a list with one element.
            if not isinstance(fields, list): fields = [ fields ]

            config[key] = []
            for field in fields:
                #print 'field = ',field
                field['type'], ignore = valid_input_types[key][0:2]
                #print 'type, ignore = ',field['type'],ignore
                input_obj = galsim.config.gsobject._BuildSimple(field, key, config, ignore)[0]
                #print 'input_obj = ',input_obj
                if logger and  valid_input_types[key][2]:
                    logger.info('Read %d objects from %s',input_obj.nobjects,key)
                # Store input_obj in the config for use by BuildGSObject function.
                config[key].append(input_obj)

        # Check that there are no other attributes specified.
        valid_keys = valid_input_types.keys()
        galsim.config.CheckAllParams(input, 'input', ignore=valid_keys)


def ProcessInputNObjects(config):
    """Process the input field, just enough to determine the number of objects.
    """
    if 'input' in config:
        input = config['input']
        if not isinstance(input, dict):
            raise AttributeError("config.input is not a dict.")

        #print 'valid_input_types = ',valid_input_types
        for key in valid_input_types:
            #print 'key = ',key
            #print 'valid_input_types[key] = ',valid_input_types[key]
            has_nobjects = valid_input_types[key][2]
            if key in input and has_nobjects:
                field = input[key]

                # If it's a list, just use the first one.
                if isinstance(field, list): field = field[0]

                #print 'field = ',field
                type, ignore = valid_input_types[key][0:2]
                #print 'type, ignore = ',type,ignore
                if type in galsim.__dict__:
                    init_func = eval("galsim."+type)
                else:
                    init_func = eval(type)
                kwargs = galsim.config.GetAllParams(field, key, config,
                                                    req = init_func._req_params,
                                                    opt = init_func._opt_params,
                                                    single = init_func._single_params,
                                                    ignore = ignore)[0]
                kwargs['nobjects_only'] = True
                input_obj = init_func(**kwargs)
                #print 'Found nobjects = %d for %s'%(input_obj.nobjects,key)
                return input_obj.nobjects
    # If didn't find anything, return None.
    return None


def Process(config, logger=None):
    """
    Do all processing of the provided configuration dict.  In particular, this
    function handles processing the output field, calling other functions to
    build and write the specified files.  The input field is processed before
    building each file.
    """

    # If we don't have a root specified yet, we generate it from the current script.
    if 'root' not in config:
        import inspect
        script_name = os.path.basename(
            inspect.getfile(inspect.currentframe())) # script filename (usually with path)
        # Strip off a final suffix if present.
        config['root'] = os.path.splitext(script_name)[0]

    # Make config['output'] exist if it doesn't yet.
    if 'output' not in config:
        config['output'] = {}
    output = config['output']
    if not isinstance(output, dict):
        raise AttributeError("config.output is not a dict.")

    # Get the output type.  Default = Fits
    if 'type' not in output:
        output['type'] = 'Fits' 
    type = output['type']

    # Check that the type is valid
    if type not in valid_output_types:
        raise AttributeError("Invalid output.type=%s."%type)

    # build_func is the function we'll call to build each file.
    build_func = eval(valid_output_types[type][0])

    # nobj_func is the function that builds the nobj_per_file list
    nobj_func = eval(valid_output_types[type][1])

    # can_do_multiple says whether the function can in principal do multiple files
    can_do_multiple = valid_output_types[type][2]

    # extra_file_name says whether the function takes psf_file_name, etc.
    extra_file_name = valid_output_types[type][3]

    # extra_hdu says whether the function takes psf_hdu, etc.
    extra_hdu = valid_output_types[type][4]
    #print 'type = ',type
    #print 'extra_file_name = ',extra_file_name
    #print 'extra_hdu = ',extra_hdu

    # We need to know how many objects we'll need for each file (and each image within each file)
    # to get the indexing correct for any sequence items.  (e.g. random_seed)
    # If we use multiple processors and let the regular sequencing happen, 
    # it will get screwed up by the multi-processing potentially happening out of order.
    # Start with the number of files.
    if 'nfiles' in output:
        nfiles = galsim.config.ParseValue(output, 'nfiles', config, int)[0]
    else:
        nfiles = 1 
    #print 'nfiles = ',nfiles

    # Figure out how many processes we will use for building the files.
    # (If nfiles = 1, but nimages > 1, we'll do the multi-processing at the image stage.)
    if 'nproc' in output:
        nproc = galsim.config.ParseValue(output, 'nproc', config, int)[0]
    else:
        nproc = 1 

    # If set, nproc2 will be passed to the build function to be acted on at that level.
    nproc2 = None
    if nproc > nfiles:
        if nfiles == 1 and can_do_multiple:
            nproc2 = nproc 
            nproc = 1
        else:
            if logger:
                logger.warn(
                    "Trying to use more processes than files: output.nproc=%d, "%nproc +
                    "output.nfiles=%d.  Reducing nproc to %d."%(nfiles,nfiles))
            nproc = nfiles

    if nproc <= 0:
        # Try to figure out a good number of processes to use
        try:
            from multiprocessing import cpu_count
            ncpu = cpu_count()
            if nfiles == 1 and can_do_multiple:
                nproc2 = ncpu # Use this value in BuildImages rather than here.
                nproc = 1
                if logger:
                    logger.debug("ncpu = %d.",ncpu)
            else:
                if ncpu > nfiles:
                    nproc = nfiles
                else:
                    nproc = ncpu
                if logger:
                    logger.info("ncpu = %d.  Using %d processes",ncpu,nproc)
        except:
            if logger:
                logger.warn("config.output.nproc <= 0, but unable to determine number of cpus.")
            nproc = 1
            if logger:
                logger.info("Using %d processes",nproc)
    
    # Set up the multi-process worker function if we're going to need it.
    if nproc > 1:
        # NB: See the function BuildStamps for more verbose comments about how
        # the multiprocessing stuff works.
        from multiprocessing import Process, Queue, current_process

        def worker(input, output):
            import time
            for (kwargs, file_num, file_name) in iter(input.get, 'STOP'):
                #print current_process().name,': worker got: ',file_num,file_name,kwargs
                ProcessInput(kwargs['config'], file_num=file_num)
                #print current_process().name,': After ProcessInput for file ',file_num
                result = build_func(**kwargs)
                #print current_process().name,': result for ',file_num,' = ',result
                output.put( (result, file_num, file_name, current_process().name) )
                #print current_process().name,': put the result for ',file_num,' on output queue'

        # Set up the task list
        task_queue = Queue()

    # Now start working on the files.

    image_num = 0
    obj_num = 0

    extra_keys = [ 'psf', 'weight', 'badpix' ]
    last_file_name = {}
    for key in extra_keys:
        last_file_name[key] = None

    for file_num in range(nfiles):
        #print 'file, image, obj = ',file_num, image_num, obj_num
        # Set the index for any sequences in the input or output parameters.
        # These sequences are indexed by the file_num.
        # (In image, they are indexed by image_num, and after that by obj_num.)
        config['seq_index'] = file_num

        # Get the file_name
        if 'file_name' in output:
            SetDefaultExt(output['file_name'],'.fits')
            file_name = galsim.config.ParseValue(output, 'file_name', config, str)[0]
        elif 'root' in config:
            # If a file_name isn't specified, we use the name of the config file + '.fits'
            file_name = config['root'] + '.fits'
        else:
            raise AttributeError(
                "No output.file_name specified and unable to generate it automatically.")
        
        # Prepend a dir to the beginning of the filename if requested.
        if 'dir' in output:
            dir = galsim.config.ParseValue(output, 'dir', config, str)[0]
            if dir and not os.path.isdir(dir): os.mkdir(dir)
            file_name = os.path.join(dir,file_name)
        else:
            dir = None

        # Assign some of the kwargs we know now:
        kwargs = {
            'file_name' : file_name,
            'image_num' : image_num,
            'obj_num' : obj_num
        }
        if nproc2:
            kwargs['nproc'] = nproc2

        import copy
        kwargs['config'] = copy.deepcopy(config)
        output = kwargs['config']['output']
        # This also updates nimages or nobjects as needed if they are being automatically
        # set from an input catalog.
        nobj = nobj_func(kwargs['config'],file_num,image_num)

        # Check if we need to build extra images for write out as well
        for extra_key in [ key for key in extra_keys if key in output ]:
            #print 'extra_key = ',extra_key
            output_extra = output[extra_key]

            output_extra['type'] = 'default'
            req = {}
            single = []
            opt = {}
            ignore = []
            if extra_file_name and extra_hdu:
                single += [ { 'file_name' : str, 'hdu' : int } ]
                opt['dir'] = str
            elif extra_file_name:
                req['file_name'] = str
                opt['dir'] = str
            elif extra_hdu:
                req['hdu'] = int

            if extra_key == 'psf': 
                ignore.append('real_space')
            if extra_key == 'weight': 
                ignore.append('include_obj_var')
            if 'file_name' in output_extra:
                SetDefaultExt(output_extra['file_name'],'.fits')
            params, safe = galsim.config.GetAllParams(output_extra,extra_key,kwargs['config'],
                                                      req=req, opt=opt, single=single,
                                                      ignore=ignore)

            if 'file_name' in params:
                f = params['file_name']
                if 'dir' in params:
                    dir = params['dir']
                    if dir and not os.path.isdir(dir): os.mkdir(dir)
                # else keep dir from above.
                if dir:
                    f = os.path.join(dir,f)
                # If we already wrote this file, skip it this time around.
                # (Typically this is applicable for psf, where we may only want 1 psf file.)
                #print 'last_file_name for ',key,' = ',last_file_name[key]
                #print 'f = ',f
                if last_file_name[key] == f:
                    #print 'skipping'
                    continue
                #print 'assigning this to kwargs'
                kwargs[ extra_key+'_file_name' ] = f
                last_file_name[key] = f
            elif 'hdu' in params:
                kwargs[ extra_key+'_hdu' ] = params['hdu']
    
        # This is where we actually build the file.
        # If we're doing multiprocessing, we send this information off to the task_queue.
        # Otherwise, we just call build_func.
        if nproc > 1:
            #print 'put task on the queue: ',file_num,file_name,kwargs
            task_queue.put( (kwargs, file_num, file_name) )
        else:
            ProcessInput(kwargs['config'], file_num=file_num, logger=logger)
            # Apparently the logger isn't picklable, so can't send that for nproc > 1
            kwargs['logger'] = logger 
            t = build_func(**kwargs)
            if logger:
                logger.warn('File %d = %s: time = %f sec', file_num, file_name, t)

        # nobj is a list of nobj for each image in that file.
        # So len(nobj) = nimages and sum(nobj) is the total number of objects
        image_num += len(nobj)
        obj_num += sum(nobj)


    # If we're doing multiprocessing, here is the machinery to run through the task_queue
    # and process the results.
    if nproc > 1:
        # Run the tasks
        done_queue = Queue()
        p_list = []
        for j in range(nproc):
            p = Process(target=worker, args=(task_queue, done_queue), name='Process-%d'%(j+1))
            p.start()
            p_list.append(p)

        # Log the results.
        for k in range(nfiles):
            t, file_num, file_name, proc = done_queue.get()
            #print 'received results for ',file_num,file_name,t,proc
            if logger:
                logger.warn('%s: File %d = %s: time = %f sec', proc, file_num, file_name, t)

        # Stop the processes
        for j in range(nproc):
            task_queue.put('STOP')
        for j in range(nproc):
            p_list[j].join()
        task_queue.close()

    if logger:
        logger.debug('Done building files')


def BuildFits(file_name, config, logger=None, 
              image_num=0, obj_num=0,
              psf_file_name=None, psf_hdu=None,
              weight_file_name=None, weight_hdu=None,
              badpix_file_name=None, badpix_hdu=None):
    """
    Build a regular fits file as specified in config.
    
    @param file_name         The name of the output file.
    @param config            A configuration dict.
    @param logger            If given, a logger object to log progress.
    @param image_num         If given, the current image_num (default = 0)
    @param obj_num           If given, the current obj_num (default = 0)
    @param psf_file_name     If given, write a psf image to this file
    @param psf_hdu           If given, write a psf image to this hdu in file_name
    @param weight_file_name  If given, write a weight image to this file
    @param weight_hdu        If given, write a weight image to this hdu in file_name
    @param badpix_file_name  If given, write a badpix image to this file
    @param badpix_hdu        If given, write a badpix image to this hdu in file_name

    @return time      Time taken to build file
    """
    t1 = time.time()

    # hdus is a dict with hdus[i] = the item in all_images to put in the i-th hdu.
    hdus = {}
    # The primary hdu is always the main image.
    hdus[0] = 0

    if psf_file_name or psf_hdu:
        make_psf_image = True
        if psf_hdu: 
            if psf_hdu <= 0 or psf_hdu in hdus.keys():
                raise ValueError("psf_hdu = %d is invalid or a duplicate."%pdf_hdu)
            hdus[psf_hdu] = 1
    else:
        make_psf_image = False

    if weight_file_name or weight_hdu:
        make_weight_image = True
        if weight_hdu: 
            if weight_hdu <= 0 or weight_hdu in hdus.keys():
                raise ValueError("weight_hdu = %d is invalid or a duplicate."&weight_hdu)
            hdus[weight_hdu] = 2
    else:
        make_weight_image = False

    if badpix_file_name or badpix_hdu:
        make_badpix_image = True
        if badpix_hdu: 
            if badpix_hdu <= 0 or badpix_hdu in hdus.keys():
                raise ValueError("badpix_hdu = %d is invalid or a duplicate."&badpix_hdu)
            hdus[badpix_hdu] = 3
    else:
        make_badpix_image = False

    for h in range(len(hdus.keys())):
        if h not in hdus.keys():
            raise ValueError("Image for hdu %d not found.  Cannot skip hdus."%h)

    all_images = galsim.config.BuildImage(
            config=config, logger=logger, image_num=image_num, obj_num=obj_num,
            make_psf_image=make_psf_image,
            make_weight_image=make_weight_image,
            make_badpix_image=make_badpix_image)
    # returns a tuple ( main_image, psf_image, weight_image, badpix_image )

    hdulist = []
    for h in range(len(hdus.keys())):
        assert h in hdus.keys()  # Checked for this above.
        hdulist.append(all_images[hdus[h]])
        #print 'Add allimages[%d] to hdulist'%hdus[h]

    # This next line is ok even if the main image is the only one in the list.
    galsim.fits.writeMulti(hdulist, file_name)
    if logger:
        if len(hdus.keys()) == 1:
            logger.debug('Wrote image to fits file %r',file_name)
        else:
            logger.debug('Wrote image (with extra hdus) to multi-extension fits file %r',file_name)

    if psf_file_name:
        all_images[1].write(psf_file_name)
        if logger:
            logger.debug('Wrote psf image to fits file %r',psf_file_name)

    if weight_file_name:
        all_images[2].write(weight_file_name)
        if logger:
            logger.debug('Wrote weight image to fits file %r',weight_file_name)

    if badpix_file_name:
        all_images[3].write(badpix_file_name)
        if logger:
            logger.debug('Wrote badpix image to fits file %r',badpix_file_name)

    t2 = time.time()
    return t2-t1


def BuildMultiFits(file_name, config, nproc=1, logger=None,
                   image_num=0, obj_num=0,
                   psf_file_name=None, weight_file_name=None, badpix_file_name=None):
    """
    Build a multi-extension fits file as specified in config.
    
    @param file_name         The name of the output file.
    @param config            A configuration dict.
    @param nproc             How many processes to use.
    @param logger            If given, a logger object to log progress.
    @param image_num         If given, the current image_num (default = 0)
    @param obj_num           If given, the current obj_num (default = 0)
    @param psf_file_name     If given, write a psf image to this file
    @param weight_file_name  If given, write a weight image to this file
    @param badpix_file_name  If given, write a badpix image to this file

    @return time      Time taken to build file
    """
    t1 = time.time()

    if psf_file_name:
        make_psf_image = True
    else:
        make_psf_image = False

    if weight_file_name:
        make_weight_image = True
    else:
        make_weight_image = False

    if badpix_file_name:
        make_badpix_image = True
    else:
        make_badpix_image = False

    if 'output' not in config or 'nimages' not in config['output']:
        raise AttributeError("Attribute output.nimages is required for output.type = MultiFits")
    nimages = galsim.config.ParseValue(config['output'],'nimages',config,int)[0]

    all_images = galsim.config.BuildImages(
        nimages, config=config, nproc=nproc, logger=logger,
        image_num=image_num, obj_num=obj_num,
        make_psf_image=make_psf_image, 
        make_weight_image=make_weight_image,
        make_badpix_image=make_badpix_image)

    main_images = all_images[0]
    psf_images = all_images[1]
    weight_images = all_images[2]
    badpix_images = all_images[3]

    galsim.fits.writeMulti(main_images, file_name)
    if logger:
        logger.debug('Wrote images to multi-extension fits file %r',file_name)

    if psf_file_name:
        galsim.fits.writeMulti(psf_images, psf_file_name)
        if logger:
            logger.debug('Wrote psf images to multi-extension fits file %r',psf_file_name)

    if weight_file_name:
        galsim.fits.writeMulti(weight_images, weight_file_name)
        if logger:
            logger.debug('Wrote weight images to multi-extension fits file %r',weight_file_name)

    if badpix_file_name:
        galsim.fits.writeMulti(badpix_images, badpix_file_name)
        if logger:
            logger.debug('Wrote badpix images to multi-extension fits file %r',badpix_file_name)


    t2 = time.time()
    return t2-t1


def BuildDataCube(file_name, config, nproc=1, logger=None, 
                  image_num=0, obj_num=0,
                  psf_file_name=None, weight_file_name=None, badpix_file_name=None):
    """
    Build a multi-image fits data cube as specified in config.
    
    @param file_name         The name of the output file.
    @param config            A configuration dict.
    @param nproc             How many processes to use.
    @param logger            If given, a logger object to log progress.
    @param image_num         If given, the current image_num (default = 0)
    @param obj_num           If given, the current obj_num (default = 0)
    @param psf_file_name     If given, write a psf image to this file
    @param weight_file_name  If given, write a weight image to this file
    @param badpix_file_name  If given, write a badpix image to this file

    @return time      Time taken to build file
    """
    t1 = time.time()

    if psf_file_name:
        make_psf_image = True
    else:
        make_psf_image = False

    if weight_file_name:
        make_weight_image = True
    else:
        make_weight_image = False

    if badpix_file_name:
        make_badpix_image = True
    else:
        make_badpix_image = False

    if 'output' not in config or 'nimages' not in config['output']:
        raise AttributeError("Attribute output.nimages is required for output.type = DataCube")
    nimages = galsim.config.ParseValue(config['output'],'nimages',config,int)[0]

    # All images need to be the same size for a data cube.
    # Enforce this by buliding the first image outside the below loop and setting
    # config['image_xsize'] and config['image_ysize'] to be the size of the first image.
    t2 = time.time()
    import copy
    config1 = copy.deepcopy(config)
    all_images = galsim.config.BuildImage(
            config=config1, logger=logger, image_num=image_num, obj_num=obj_num,
            make_psf_image=make_psf_image, 
            make_weight_image=make_weight_image,
            make_badpix_image=make_badpix_image)
    obj_num += GetNObjForImage(config, image_num)
    t3 = time.time()
    if logger:
        # Note: numpy shape is y,x
        ys, xs = all_images[0].array.shape
        logger.info('Image %d: size = %d x %d, time = %f sec', image_num, xs, ys, t3-t2)

    # Note: numpy shape is y,x
    image_ysize, image_xsize = all_images[0].array.shape
    config['image_xsize'] = image_xsize
    config['image_ysize'] = image_ysize

    main_images = [ all_images[0] ]
    psf_images = [ all_images[1] ]
    weight_images = [ all_images[2] ]
    badpix_images = [ all_images[3] ]

    all_images = galsim.config.BuildImages(
        nimages-1, config=config, nproc=nproc, logger=logger,
        image_num=image_num+1, obj_num=obj_num,
        make_psf_image=make_psf_image, 
        make_weight_image=make_weight_image,
        make_badpix_image=make_badpix_image)

    main_images += all_images[0]
    psf_images += all_images[1]
    weight_images += all_images[2]
    badpix_images += all_images[3]

    galsim.fits.writeCube(main_images, file_name)
    if logger:
        logger.debug('Wrote image to fits data cube %r',file_name)

    if psf_file_name:
        galsim.fits.writeCube(psf_images, psf_file_name)
        if logger:
            logger.debug('Wrote psf images to fits data cube %r',psf_file_name)

    if weight_file_name:
        galsim.fits.writeCube(weight_images, weight_file_name)
        if logger:
            logger.debug('Wrote weight images to fits data cube %r',weight_file_name)

    if badpix_file_name:
        galsim.fits.writeCube(badpix_images, badpix_file_name)
        if logger:
            logger.debug('Wrote badpix images to fits data cube %r',badpix_file_name)

    t4 = time.time()
    return t4-t1

def GetNObjForFits(config, file_num, image_num):
    ignore = [ 'file_name', 'dir', 'nfiles', 'psf', 'weight', 'badpix', 'nproc' ]
    galsim.config.CheckAllParams(config['output'], 'output', ignore=ignore)
    nobj = [ GetNObjForImage(config, image_num) ]
    return nobj
    
def GetNObjForMultiFits(config, file_num, image_num):
    ignore = [ 'file_name', 'dir', 'nfiles', 'psf', 'weight', 'badpix', 'nproc' ]
    req = { 'nimages' : int }
    # Allow nimages to be automatic based on input catalog if image type is Single
    if ( 'nimages' not in config['output'] and 
         ( 'image' not in config or 'type' not in config['image'] or 
           config['image']['type'] == 'Single' ) ):
        nobj = ProcessInputNObjects(config)
        if nobj:
            config['output']['nimages'] = ProcessInputNObjects(config)
    params = galsim.config.GetAllParams(config['output'],'output',config,ignore=ignore,req=req)[0]
    config['seq_index'] = file_num
    nimages = params['nimages']
    nobj = []
    for j in range(nimages):
        nobj.append(GetNObjForImage(config, image_num+j))
    return nobj

def GetNObjForDataCube(config, file_num, image_num):
    ignore = [ 'file_name', 'dir', 'nfiles', 'psf', 'weight', 'badpix', 'nproc' ]
    req = { 'nimages' : int }
    # Allow nimages to be automatic based on input catalog if image type is Single
    if ( 'nimages' not in config['output'] and 
         ( 'image' not in config or 'type' not in config['image'] or 
           config['image']['type'] == 'Single' ) ):
        nobj = ProcessInputNObjects(config)
        if nobj:
            config['output']['nimages'] = ProcessInputNObjects(config)
    params = galsim.config.GetAllParams(config['output'],'output',config,ignore=ignore,req=req)[0]
    config['seq_index'] = file_num
    nimages = params['nimages']
    nobj = []
    for j in range(nimages):
        nobj.append(GetNObjForImage(config, image_num+j))
    return nobj
 
def GetNObjForImage(config, image_num):
    if 'image' in config and 'type' in config['image']:
        image_type = config['image']['type']
    else:
        image_type = 'Single'

    config['seq_index'] = image_num

    if image_type == 'Single':
        return 1
    elif image_type == 'Scattered':
        # Allow nobjects to be automatic based on input catalog
        if 'nobjects' not in config['image']:
            nobj = ProcessInputNObjects(config)
            if nobj:
                config['image']['nobjects'] = nobj
                return nobj
            else:
                raise AttributeError("Attribute nobjects is required for image.type = Scattered")
        else:
            return galsim.config.ParseValue(config['image'],'nobjects',config,int)[0]
    elif image_type == 'Tiled':
        if 'nx_tiles' not in config['image'] or 'ny_tiles' not in config['image']:
            raise AttributeError(
                "Attributes nx_tiles and ny_tiles are required for image.type = Tiled")
        nx = galsim.config.ParseValue(config['image'],'nx_tiles',config,int)[0]
        ny = galsim.config.ParseValue(config['image'],'ny_tiles',config,int)[0]
        return nx*ny
    else:
        raise AttributeError("Invalid image.type=%s."%image_type)

def SetDefaultExt(config, ext):
    """
    Some items have a default extension for a NumberedFile type.
    """
    if ( isinstance(config,dict) and 'type' in config and 
         config['type'] == 'NumberedFile' and 'ext' not in config ):
        config['ext'] = ext
<|MERGE_RESOLUTION|>--- conflicted
+++ resolved
@@ -28,13 +28,9 @@
     #   used later).
     # - whether the class has a nobjects field, in which case it also must have a constructor
     #   kwarg nobjects_only to efficiently do only enough to calculate nobjects.
-<<<<<<< HEAD
+    # See the des module for examples of how to extend this from a module.
     'catalog' : ('Catalog', [], True), 
     'dict' : ('Dict', [], False), 
-=======
-    # See the des module for examples of how to extend this from a module.
-    'catalog' : ('InputCatalog', [], True), 
->>>>>>> 6d4fce07
     'real_catalog' : ('RealGalaxyCatalog', [], True),
     'nfw_halo' : ('NFWHalo', [], False),
     'power_spectrum' : ('PowerSpectrum',
