--- conflicted
+++ resolved
@@ -148,9 +148,8 @@
                 else:
                     if logger:
                         logger.debug('file %d: Build input type %s',file_num,key)
-<<<<<<< HEAD
                     try:
-                        kwargs, safe = GetInputKwargs(key, field, config)
+                        kwargs, safe = loader.getKwargs(field, config, logger)
                     except Exception as e:
                         if safe_only:
                             if logger and logger.isEnabledFor(logging.DEBUG):
@@ -161,9 +160,6 @@
                             continue
                         else:
                             raise
-=======
-                    kwargs, safe = loader.getKwargs(field, config, logger)
->>>>>>> 8f8339eb
 
                     if safe_only and not safe:
                         if logger:
