--- conflicted
+++ resolved
@@ -368,8 +368,7 @@
 
             # Sometimes, depending on the image type, we go on to do the rest of the noise as well.
             if do_noise:
-                noise_func = valid_stamp_types[stamp_type]['noise']
-                im = noise_func(config,im,skip,current_var,logger)
+                im = builder.addNoise(config,im,skip,current_var,logger)
 
             return im, current_var
 
@@ -466,66 +465,6 @@
         it with the psf (if given).  If either the psf or the galaxy is None, then the other one
         is returned as is.
 
-<<<<<<< HEAD
-def DrawBasic(prof, image, method, offset, config, add_to_image=False):
-    """
-    Draw the profile on the image.
-
-    @param prof             The profile to draw.
-    @param image            The image onto which to draw the profile.
-    @param method           The method to use in drawImage.
-    @param offset           The offset to apply when drawing.
-    @param config           The configuration dict.
-    @param add_to_image     Add to the given image? [default: False]
-
-    @returns the resulting image
-    """
-    # Setup the kwargs to pass to drawImage
-    kwargs = {}
-    kwargs['image'] = image
-    kwargs['offset'] = offset
-    kwargs['method'] = method
-    if 'wmult' in config['stamp']:
-        kwargs['wmult'] = galsim.config.ParseValue(config['stamp'], 'wmult', config, float)[0]
-    kwargs['wcs'] = config['wcs'].local(image_pos = config['image_pos'])
-    if method == 'phot':
-        kwargs['rng'] = config['rng']
-    if add_to_image and image is None:
-        raise RuntimeError("Cannot add to image if no image size is specified.")
-    kwargs['add_to_image'] = add_to_image
-
-    # Check validity of extra phot options:
-    max_extra_noise = None
-    if 'n_photons' in config['stamp']:
-        if method != 'phot':
-            raise AttributeError('n_photons is invalid with method != phot')
-        if 'max_extra_noise' in config['stamp']:
-            if logger and logger.isEnabledFor(logging.WARN):
-                logger.warn(
-                    "Both 'max_extra_noise' and 'n_photons' are set in config dict, "+
-                    "ignoring 'max_extra_noise'.")
-        kwargs['n_photons'] = galsim.config.ParseValue(config['stamp'], 'n_photons', config, int)[0]
-    elif 'max_extra_noise' in config['stamp']:
-        if method != 'phot':
-            raise AttributeError('max_extra_noise is invalid with method != phot')
-        max_extra_noise = galsim.config.ParseValue(
-            config['stamp'], 'max_extra_noise', config, float)[0]
-    elif method == 'phot':
-        max_extra_noise = 0.01
-
-    if 'poisson_flux' in config['stamp']:
-        if method != 'phot':
-            raise AttributeError('poisson_flux is invalid with method != phot')
-        kwargs['poisson_flux'] = galsim.config.ParseValue(
-                config['stamp'], 'poisson_flux', config, bool)[0]
-
-    if max_extra_noise is not None:
-        if max_extra_noise < 0.:
-            raise ValueError("image.max_extra_noise cannot be negative")
-        if max_extra_noise > 0.:
-            if 'image' in config and 'noise' in config['image']:
-                noise_var = galsim.config.CalculateNoiseVar(config)
-=======
         @param config       The configuration dict for the stamp field.
         @param base         The base configuration dict.
         @param psf          The PSF, if any.  This may be None, in which case, no PSF is convolved.
@@ -540,7 +479,6 @@
         if psf:
             if gal:
                 return galsim.Convolve(gal,psf)
->>>>>>> 8f8339eb
             else:
                 return psf
         else:
@@ -702,115 +640,37 @@
             scale_factor = sn_target / sn_meas
             return scale_factor
         else:
-<<<<<<< HEAD
-            raise AttributeError(
-                "Need to specify noise level when using %s.signal_to_noise"%root_key)
-        sn_target = galsim.config.ParseValue(config[root_key], 'signal_to_noise', config, float)[0]
-
-        # Now determine what flux we need to get our desired S/N
-        # There are lots of definitions of S/N, but here is the one used by Great08
-        # We use a weighted integral of the flux:
-        # S = sum W(x,y) I(x,y) / sum W(x,y)
-        # N^2 = Var(S) = sum W(x,y)^2 Var(I(x,y)) / (sum W(x,y))^2
-        # Now we assume that Var(I(x,y)) is dominated by the sky noise, so
-        # Var(I(x,y)) = var
-        # We also assume that we are using a matched filter for W, so W(x,y) = I(x,y).
-        # Then a few things cancel and we find that
-        # S/N = sqrt( sum I(x,y)^2 / var )
-
-        sn_meas = math.sqrt( numpy.sum(image.array**2) / noise_var )
-        # Now we rescale the flux to get our desired S/N
-        scale_factor = sn_target / sn_meas
-        return scale_factor
-    else:
-        return 1.
-
-def NoiseBasic(config, image, skip, current_var, logger):
-    """
-    Add the sky level and the noise to the stamp.
-
-    Note: This only gets called if the image type requests that the noise be added to each
-          stamp individually, rather than to the full image and the end.
-
-    @param config           The configuration dict
-    @param image            The current image.
-    @param skip             Are we skipping this image? (Usually means to add sky, but not noise.)
-    @param current_var      The current noise variance present in the image already.
-    @param logger           If given, a logger object to log progress. [default: None]
-
-    @returns the image with noise
-    """
-    galsim.config.AddSky(config,image)
-    if not skip:
-        galsim.config.AddNoise(config,image,current_var,logger)
-    return image
-
-
-valid_stamp_types = {}
-
-def RegisterStampType(stamp_type, setup_func=None, prof_func=None, stamp_func=None,
-                      draw_func=None, snr_func=None, whiten_func=None, noise_func=None):
-=======
             return 1.
 
+    def addNoise(config, base, image, skip, current_var, logger):
+        """Add the sky level and the noise to the stamp.
+
+        Note: This only gets called if the image type requests that the noise be added to each
+              stamp individually, rather than to the full image and the end.
+ 
+        @param config           The configuration dict for the stamp field.
+        @param base             The base configuration dict.
+        @param image            The current image.
+        @param skip             Are we skipping this image? (Usually means to add sky, but not
+                                any noise.)
+        @param current_var      The current noise variance present in the image already.
+        @param logger           If given, a logger object to log progress. [default: None]
+ 
+        @returns the image with noise
+        """
+        galsim.config.AddSky(base,image)
+        if not skip:
+            galsim.config.AddNoise(base,image,current_var,logger)
+        return image
+
+
 def RegisterStampType(stamp_type, builder):
->>>>>>> 8f8339eb
     """Register an image type for use by the config apparatus.
 
     @param stamp_type       The name of the type in config['stamp']
-<<<<<<< HEAD
-    @param setup_func       The function to call to determine the size of the stamp and do any
-                            other initial setup.
-                            The call signature is
-                                xsize, ysize, image_pos, world_pos = \
-                                    Setup(config, xsize, ysize, ignore, logger)
-    @param prof_func        The function to call to build the profile
-                            The call signature is
-                                prof = Profile(config, psf, gsparams, logger)
-    @param stamp_func       The function to call to build the postage stamp image
-                            The call signature is:
-                                image = Stamp(config, xsize, ysize)
-    @param draw_func        The function to call to draw the image.
-                            The call signature is
-                                image = Draw(prof, image, method, offset, config)
-    @param snr_func         The function to call to rescale the image according to the desired
-                            signal-to-noise.
-                            The call signature is
-                                scale_factor = SNR(image, config)
-    @param whiten_func      The function to call to whiten the image.
-                            The call signature is
-                                current_var = Whiten(prof, image, config)
-    @param noise_func       The function to call to add the sky and noise if appropriate.
-                            (Depending on the image type, this may not be called, since the noise
-                            may be added to the full image, rather than to each stamp.)
-                            The call signature is
-                                image = Noise(config, image, skip, current_var, logger)
-    """
-    if setup_func is None: setup_func = SetupBasic
-    if prof_func is None: prof_func = ProfileBasic
-    if stamp_func is None: stamp_func = StampBasic
-    if draw_func is None: draw_func = DrawBasic
-    if snr_func is None: snr_func = SNRBasic
-    if whiten_func is None: whiten_func = WhitenBasic
-    if noise_func is None: noise_func = NoiseBasic
-
-    valid_stamp_types[stamp_type] = {
-        'setup' : setup_func,
-        'prof' : prof_func,
-        'stamp' : stamp_func,
-        'draw' : draw_func,
-        'snr' : snr_func,
-        'whiten' : whiten_func,
-        'noise' : noise_func,
-    }
-
-RegisterStampType('Basic', SetupBasic, ProfileBasic, StampBasic, DrawBasic,
-                  SNRBasic, WhitenBasic, NoiseBasic)
-=======
     @param builder          A builder object to use for building the stamp images.  It should be
                             an instance of StampBuilder or a subclass thereof.
     """
     valid_stamp_types[stamp_type] = builder
 
 RegisterStampType('Basic', StampBuilder())
->>>>>>> 8f8339eb
