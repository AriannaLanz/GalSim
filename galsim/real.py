--- conflicted
+++ resolved
@@ -200,12 +200,7 @@
 
     # shear
     if (g1 != 0.0 or g2 != 0.0):
-<<<<<<< HEAD
         sheared = real_galaxy.createSheared(g1,g2)
-=======
-        e1, e2 = utilities.g1g2_to_e1e2(g1, g2)
-        sheared = real_galaxy.SBProfile.shear(e1, e2)
->>>>>>> 71b91845
     else:
         sheared = real_galaxy
 
