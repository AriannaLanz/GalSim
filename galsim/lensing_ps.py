# Copyright 2012-2014 The GalSim developers:
# https://github.com/GalSim-developers
#
# This file is part of GalSim: The modular galaxy image simulation toolkit.
#
# GalSim is free software: you can redistribute it and/or modify
# it under the terms of the GNU General Public License as published by
# the Free Software Foundation, either version 3 of the License, or
# (at your option) any later version.
#
# GalSim is distributed in the hope that it will be useful,
# but WITHOUT ANY WARRANTY; without even the implied warranty of
# MERCHANTABILITY or FITNESS FOR A PARTICULAR PURPOSE.  See the
# GNU General Public License for more details.
#
# You should have received a copy of the GNU General Public License
# along with GalSim.  If not, see <http://www.gnu.org/licenses/>
#
"""@file lensing_ps.py
The "lensing engine" for drawing shears from some power spectrum.
"""

import galsim
import numpy as np

def theoryToObserved(gamma1, gamma2, kappa):
    """Helper function to convert theoretical lensing quantities to observed ones.

    This helper function is used internally by PowerSpectrum.getShear(), getMagnification(), and
    getLensing() to convert from theoretical quantities (shear and convergence) to observable ones
    (reduced shear and magnification).  Users of PowerSpectrum.buildGrid() outputs can also apply
    this method directly to the outputs in order to get the values of reduced shear and
    magnification on the output grid.

    @param gamma1       The first shear component, which must be the NON-reduced shear.  This and
                        all other inputs should be supplied either as individual floating point
                        numbers, tuples, lists, or Numpy arrays.
    @param gamma2       The second (x) shear component, which must be the NON-reduced shear.
    @param kappa        The convergence.

    @returns the reduced shear and magnification as a tuple `(g1, g2, mu)` where each item has the
             same form as the input gamma1, gamma2, and kappa.
    """
    # check nature of inputs to make sure they are appropriate
    if type(gamma1) != type(gamma2):
        raise ValueError("Input shear components must be of the same type!")
    if type(kappa) != type(gamma1):
        raise ValueError("Input shear and convergence must be of the same type!")
    gamma1_tmp = np.array(gamma1)
    gamma2_tmp = np.array(gamma2)
    kappa_tmp = np.array(kappa)
    if gamma1_tmp.shape != gamma2_tmp.shape:
        raise ValueError("Shear arrays passed to theoryToObserved() do not have the same shape!")
    if kappa_tmp.shape != gamma1_tmp.shape:
        raise ValueError(
           "Convergence and shear arrays passed to theoryToObserved() do not have the same shape!")

    # Now convert to reduced shear and magnification
    g1 = gamma1_tmp/(1.-kappa_tmp)
    g2 = gamma2_tmp/(1.-kappa_tmp)
    mu = 1./((1.-kappa_tmp)**2 - (gamma1_tmp**2 + gamma2_tmp**2))

    # Put back into same format as inputs
    if isinstance(gamma1, float):
        return float(g1), float(g2), float(mu)
    elif isinstance(gamma1, list):
        return list(g1), list(g2), list(mu)
    elif isinstance(gamma1, tuple):
        return tuple(g1), tuple(g2), tuple(mu)
    elif isinstance(gamma1, np.ndarray):
        return g1, g2, mu
    else:
        raise ValueError("Unknown input type for shears, convergences: %s",type(gamma1))

class PowerSpectrum(object):
    """Class to represent a lensing shear field according to some power spectrum P(k).

    General considerations
    ----------------------

    A PowerSpectrum represents some (flat-sky) shear power spectrum, either for gridded points or at
    arbitary positions.  This class is originally initialized with a power spectrum from which we
    would like to generate g1 and g2 (and, optionally, convergence kappa) values.  It generates
    shears on a grid, and if necessary, when getShear() (or another `get` method) is called, it will
    interpolate to the requested positions.  For detail on how these processes are carried out,
    please see the document in the GalSim repository, `devel/modules/lensing_engine.pdf`.

    This class generates the shears according to the input power spectrum using a DFT approach,
    which means that we implicitly assume our discrete representation of P(k) on a grid is one
    complete cell in an infinite periodic series.  We are making assumptions about what P(k) is
    doing outside of our minimum and maximum k range, and those must be kept in mind when comparing
    with theoretical expectations.  Specifically, since the power spectrum is realized on only a
    finite grid it has been been effectively bandpass filtered between a minimum and maximum k value
    in each of the k1, k2 directions.  See the buildGrid() method for more information.

    As a result, the shear generation currently does not include sample variance due to coverage of
    a finite patch.  We explicitly enforce `P(k=0)=0`, which is true for the full sky in a
    reasonable cosmological model, but it ignores the fact that our little patch of sky might
    reasonably live in some special region with respect to shear correlations.  Our `P(k=0)=0` is
    essentially setting the integrated power below our minimum k value to zero.  The implications of
    the discrete representation, and the `P(k=0)=0` choice, are discussed in more detail in
    `devel/modules/lensing_engine.pdf`.

    The effective shear correlation function for the gridded points will be modified both because of
    the DFT approach to representing shears according to a power spectrum, and because of the power
    cutoff below and above the minimum k values.  The latter effect can be particularly important on
    large scales, so the buildGrid() method has some keywords that can be used to reduce the
    impact of the minimum k set by the grid extent.  The calculateXi() method can be used to
    calculate the expected shear correlation functions given the minimum and maximum k for some grid
    (but ignoring the discrete vs. continuous Fourier transform effects), for comparison with some
    ideal theoretical correlation function given an infinite k range.

    When interpolating the shears to non-gridded points, the shear correlation function and power
    spectrum are modified; see the getShear() and other `get` method docstrings for more details.

    The power spectra to be used
    ----------------------------

    When creating a PowerSpectrum instance, you must specify at least one of the E or B mode power
    spectra, which is normally given as a function P(k).  The typical thing is to just use a lambda
    function in Python (i.e., a function that is not associated with a name); for example, to define
    P(k)=k^2, one would use `lambda k : k**2`.  But the power spectra can also be more complicated
<<<<<<< HEAD
    user-defined functions that take a single argument `k` and return the power at that `k` value,
    or they can be instances of the LookupTable class for power spectra that are known at
    particular k values but for which there is not a simple analytic form.
    
=======
    user-defined functions that take a single argument k and return the power at that k value, or
    they can be instances of the LookupTable class for power spectra that are known at particular k
    values but for which there is not a simple analytic form.

>>>>>>> ff9c5f72
    Cosmologists often express the power spectra in terms of an expansion in spherical harmonics
    (ell), i.e., the C_ell values.  In the flat-sky limit, we can replace ell with k and C_ell with
    P(k).  Thus, k and P(k) have dimensions of inverse angle and angle^2, respectively.  It is quite
    common for people to plot ell(ell+1)C_ell/2pi, a dimensionless quantity; the analogous flat-sky
    quantity is Delta^2 = k^2 P(k)/2pi.  By default, the PowerSpectrum object assumes it is getting
    P(k), but it is possible to instead give it Delta^2 by setting the optional keyword `delta2 =
    True` in the constructor.

    The power functions must return a list/array that is the same size as what they are given, e.g.,
    in the case of no power or constant power, a function that just returns a float would not be
    permitted; it would have to return an array of floats all with the same value.

    It is important to note that the power spectra used to initialize the PowerSpectrum object
    should use the same units for k and P(k), i.e., if k is in inverse radians then P(k) should be
    in radians^2 (as is natural for outputs from a cosmological shear power spectrum calculator).
    However, when we actually draw images, there is a natural scale that defines the pitch of the
    image, which is typically taken to be arcsec.  This definition of a specific length scale
    means that by default we assume all quantities to the PowerSpectrum are in arcsec, and those are
    the units used for internal calculations, but the `units` keyword can be used to specify
    different input units for P(k) (again, within the constraint that k and P(k) must be
    consistent).  If the `delta2` keyword is set to specify that the input is actually the
    dimensionless power Delta^2, then the input `units` are taken to apply only to the k values.

    @param e_power_function A function or other callable that accepts a Numpy array of |k| values,
                            and returns the E-mode power spectrum P_E(|k|) in an array of the same
                            shape.  The function should return the power spectrum desired in the E
                            (gradient) mode of the image.
                            It may also be a string that can be converted to a function using
                            `eval('lambda k : '+e_power_function)`, a LookupTable, or `file_name`
                            from which to read in a LookupTable.  If a `file_name` is given, the
                            resulting LookupTable uses the defaults for the LookupTable class,
                            namely spline interpolation in P(k).  Users who wish to deviate from
                            those defaults (for example, to interpolate in log(P) and log(k), as
                            might be more natural for power-law functions) should instead read in
                            the file to create a LookupTable using the necessary non-default
                            settings. [default: None, which means no E-mode power.]
    @param b_power_function A function or other callable that accepts a Numpy array of |k| values,
                            and returns the B-mode power spectrum P_B(|k|) in an array of the same
                            shape.  The function should return the power spectrum desired in the B
                            (curl) mode of the image.  See description of `e_power_function` for
                            input format options.
                            [default: None, which means no B-mode power.]
    @param delta2           Is the power actually given as dimensionless Delta^2, which requires us
                            to multiply by 2pi / k^2 to get the shear power P(k) in units of
                            angle^2?  [default: False]
<<<<<<< HEAD
    @param units            The angular units used for the power spectrum (i.e. the units of 
                            k^-1 and sqrt(P)). This should be either an AngleUnit instance
=======
    @param units            The angular units used for the power spectrum (i.e. the units of
                            k^-1 and sqrt(P)). This should be either a galsim.AngleUnit instance
>>>>>>> ff9c5f72
                            (e.g. galsim.radians) or a string (e.g. 'radians'). [default: arcsec]
    """
    _req_params = {}
    _opt_params = { 'e_power_function' : str, 'b_power_function' : str,
                    'delta2' : bool, 'units' : str }
    _single_params = []
    _takes_rng = False
    _takes_logger = False

    def __init__(self, e_power_function=None, b_power_function=None, delta2=False,
                 units=galsim.arcsec):
        # Check that at least one power function is not None
        if e_power_function is None and b_power_function is None:
            raise AttributeError(
                "At least one of e_power_function or b_power_function must be provided.")

        self.e_power_function = e_power_function
        self.b_power_function = b_power_function
        self.delta2 = delta2

        # Try these conversions, but we don't actually keep the output.  This just
        # provides a way to test if the arguments are sane.
        # Note: we redo this in buildGrid for real rather than keeping the outputs
        # (e.g. in self.e_power_function, self.b_power_function) so that PowerSpectrum is
        # picklable.  It turns out lambda functions are not picklable.
        self._convert_power_function(self.e_power_function,'e_power_function')
        self._convert_power_function(self.b_power_function,'b_power_function')

        # Check validity of units
        if isinstance(units, basestring):
            # if the string is invalid, this raises a reasonable error message.
            units = galsim.angle.get_angle_unit(units)
        if not isinstance(units, galsim.AngleUnit):
            raise ValueError("units must be either an AngleUnit or a string")

        if units == galsim.arcsec:
            self.scale = 1
        else:
            self.scale = 1. * units / galsim.arcsec


    def buildGrid(self, grid_spacing=None, ngrid=None, rng=None, interpolant=None,
                  center=galsim.PositionD(0,0), units=galsim.arcsec, get_convergence=False,
                  kmax_factor=1, kmin_factor=1, bandlimit="hard"):
        """Generate a realization of the current power spectrum on the specified grid.

        Basic functionality
        -------------------

        This function will generate a Gaussian random realization of the specified E and B mode
        shear power spectra at a grid of positions, specified by the input parameters `grid_spacing`
        (distance between grid points) and `ngrid` (number of grid points in each direction.)  Units
        for `grid_spacing` and `center` can be specified using the `units` keyword; the default is
        arcsec, which is how all values are stored internally.  It automatically computes and stores
        grids for the shears and convergence.  However, since many users are primarily concerned
        with shape distortion due to shear, the default is to return only the shear components; the
        `get_convergence` keyword can be used to also return the convergence.

        The quantities that are returned are the theoretical shears and convergences, usually
        denoted gamma and kappa, respectively.  Users who wish to obtain the more
        observationally-relevant reduced shear and magnification (that describe real lensing
        distortions) can either use the getShear(), getMagnification(), or getLensing() methods
        after buildGrid(), or can use the convenience function galsim.lensing_ps.theoryToObserved()
        to convert from theoretical to observed quantities.

        Effects of DFT approach, and keywords that can be used to ameliorate them
        -------------------------------------------------------------------------

        Note that the shears generated using this method correspond to the PowerSpectrum multiplied
        by a sharp bandpass filter, set by the dimensions of the grid.

        The filter sets `P(k)` = 0 for

            |k1|, |k2| < kmin / 2

        and
            |k1|, |k2| > kmax + kmin / 2

        where
            kmin = 2. * pi / (ngrid * grid_spacing)
            kmax = pi / grid_spacing

        and where we have adopted the convention that grid points at a given `k` represent the
        interval between (k - dk/2) and (k + dk/2) (noting that the grid spacing dk in k space
        is equivalent to `kmin`).

        It is worth remembering that this bandpass filter will *not* look like a circular annulus
        in 2D `k` space, but is rather more like a thick-sided picture frame, having a small square
        central cutout of dimensions `kmin` by `kmin`.  These properties are visible in the shears
        generated by this method.

        If you care about these effects and want to ameliorate their effect, there are two
        optional kwargs you can provide: `kmin_factor` and `kmax_factor`, both of which are 1
        by default.  These should be integers >= 1 that specify some factor smaller or larger
        (for kmin and kmax respectively) you want the code to use for the underlying grid in
        fourier space.  The final shear grid is returned using the specified `ngrid` and
        `grid_spacing` parameters.  But the intermediate grid in Fourier space will be larger
        by the specified factors.

        Note: These are really just for convenience, since you could easily get the same effect
        by providing different values of ngrid and grid_spacing and then take a subset of them.
        The `kmin_factor` and `kmax_factor` just handle the scalings appropriately for you.

        Use of `kmin_factor` and `kmax_factor` should depend on the desired application.  For
        accurate representation of power spectra, one should not change these values from their
        defaults of 1.  Changing them from one means the E- and B-mode power spectra that are input
        will be valid for the larger intermediate grids that get generated in Fourier space, but not
        necessarily for the smaller ones that get returned to the user.  However, for accurate
        representation of cosmological shear correlation functions, use of `kmin_factor` larger than
        one can be helpful in getting the shear correlations closer to the ideal theoretical ones
        (see `devel/module/lensing_engine.pdf` for details).

        Aliasing
        --------

        If the user provides a power spectrum that does not include a cutoff at kmax, then our
        method of generating shears will result in aliasing that will show up in both E- and
        B-modes.  Thus the buildGrid() method accepts an optional keyword argument called
        `bandlimit` that can tell the PowerSpectrum object to cut off power above kmax
        automatically, where the relevant kmax is larger than the grid Nyquist frequency by a factor
        of `kmax_factor`.  The allowed values for `bandlimit` are None (i.e., do nothing), `hard`
        (set power to zero above the band limit), or `soft` (use an arctan-based softening function
        to make the power go gradually to zero above the band limit).  By default, `bandlimit=hard`.
        Use of this keyword does nothing to the internal representation of the power spectrum, so if
        the user calls the buildGrid() method again, they will need to set `bandlimit` again (and if
        their grid setup is different in a way that changes `kmax`, then that's fine).

        Interpolation
        -------------

        If the grid is being created for the purpose of later interpolating to random positions, the
        following findings should be kept in mind: since the interpolant modifies the effective
        shear correlation function on scales comparable to <~3x the grid spacing, the grid spacing
        should be chosen to be at least 3 times smaller than the minimum scales on which the user
        wishes to reproduce the shear correlation function accurately.  Ideally, the grid should be
        somewhat larger than the region in which shears at random points are needed, so that edge
        effects in the interpolation will not be important.  For this purpose, there should be >~5
        grid points outside of the region in which interpolation will take place.  Ignoring this
        edge effect and using the grid for interpolation out to its edges can suppress shear
        correlations on all scales by an amount that depends on the grid size; for a 100x100 grid,
        the suppression is ~2-3%.  Note that the above numbers came from tests that use a
        cosmological shear power spectrum; precise figures for this suppression can also depend on
        the shear correlation function itself.

        Sign conventions and other info
        -------------------------------

        Note also that the convention for axis orientation differs from that for the GREAT10
        challenge, so when using codes that deal with GREAT10 challenge outputs, the sign of our g2
        shear component must be flipped.

        For more information on the effects of finite grid representation of the power spectrum
        see `devel/modules/lensing_engine.pdf`.

        Some examples:

        1. Get shears on a grid of points separated by 1 arcsec:

                >>> my_ps = galsim.PowerSpectrum(lambda k : k**2)
                >>> g1, g2 = my_ps.buildGrid(grid_spacing = 1., ngrid = 100)

           The returned g1, g2 are 2-d numpy arrays of values, corresponding to the values of
           g1 and g2 at the locations of the grid points.

           For a given value of `grid_spacing` and `ngrid`, we could get the x and y values on the
           grid using

                >>> import numpy as np
                >>> min = (-ngrid/2 + 0.5) * grid_spacing
                >>> max = (ngrid/2 - 0.5) * grid_spacing
                >>> x, y = np.meshgrid(np.arange(min,max+grid_spacing,grid_spacing),
                ...                    np.arange(min,max+grid_spacing,grid_spacing))

           where the center of the grid is taken to be (0,0).

        2. Rebuild the grid using a particular rng and set the location of the center of the grid
           to be something other than the default (0,0)

                >>> g1, g2 = my_ps.buildGrid(grid_spacing = 8., ngrid = 65,
                ...                          rng = galsim.BaseDeviate(1413231),
                ...                          center = (256.5, 256.5) )

        3. Make a PowerSpectrum from a tabulated P(k) that gets interpolated to find the power at
           all necessary values of k, then generate shears and convergences on a grid, and convert
           to reduced shear and magnification so they can be used to transform galaxy images.
           Assuming that k and P_k are either lists, tuples, or 1d Numpy arrays containing k and
           P(k):

                >>> tab_pk = galsim.LookupTable(k, P_k)
                >>> my_ps = galsim.PowerSpectrum(tab_pk)
                >>> g1, g2, kappa = my_ps.buildGrid(grid_spacing = 1., ngrid = 100,
                ...                                 get_convergence = True)
                >>> g1_r, g2_r, mu = galsim.lensing_ps.theoryToObserved(g1, g2, kappa)

        @param grid_spacing     Spacing for an evenly spaced grid of points, by default in arcsec
                                for consistency with the natural length scale of images created
                                using the draw() or drawShoot() methods.  Other units can be
                                specified using the `units` keyword.
        @param ngrid            Number of grid points in each dimension.  [Must be an integer]
        @param rng              A BaseDeviate object for drawing the random numbers. [default: None]
        @param interpolant      Interpolant that will be used for interpolating the gridded shears
                                by methods like getShear(), getConvergence(), etc. if they are
                                later called. [default: galsim.Lanczos(5)]
        @param center           If setting up a new grid, define what position you want to consider
                                the center of that grid.  Units must be consistent with those for
                                `grid_spacing`.  [default: galsim.PositionD(0,0)]
        @param units            The angular units used for the positions.  [default: arcsec]
        @param get_convergence  Return the convergence in addition to the shear?  Regardless of the
                                value of `get_convergence`, the convergence will still be computed
                                and stored for future use. [default: False]
        @param kmin_factor      Factor by which the grid spacing in fourier space is smaller than
                                the default.  i.e.
                                    kmin = 2. * pi / (ngrid * grid_spacing) / kmin_factor
                                [default: 1; must be an integer]
        @param kmax_factor      Factor by which the overall grid in fourier space is larger than
                                the default.  i.e.
                                    kmax = pi / grid_spacing * kmax_factor
                                [default: 1; must be an integer]
        @param bandlimit        Keyword determining how to handle power P(k) above the limiting k
                                value, kmax.  The options None, 'hard', and 'soft' correspond to
                                doing nothing (i.e., allow P(>kmax) to be aliased to lower k
                                values), cutting off all power above kmax, and applying a softening
                                filter to gradually cut off power above kmax.  Use of this keyword
                                does not modify the internally-stored power spectrum, just the
                                shears generated for this particular call to buildGrid().
                                [default: "hard"]

        @returns the tuple (g1,g2[,kappa]), where each is a 2-d NumPy array and kappa is included
                 iff `get_convergence` is set to True.
        """
        # Check problem cases for regular grid of points
        if grid_spacing is None or ngrid is None:
            raise ValueError("Both a spacing and a size are required for buildGrid.")
        # Check for validity of integer values
        if not isinstance(ngrid, int):
            if ngrid != int(ngrid):
                raise ValueError("ngrid must be an integer")
            ngrid = int(ngrid)
        if not isinstance(kmin_factor, int):
            if kmin_factor != int(kmin_factor):
                raise ValueError("kmin_factor must be an integer")
            kmin_factor = int(kmin_factor)
        if not isinstance(kmax_factor, int):
            if kmax_factor != int(kmax_factor):
                raise ValueError("kmax_factor must be an integer")
            kmax_factor = int(kmax_factor)

        # Check if center is a Position
        if isinstance(center,galsim.PositionD):
            pass  # This is what it should be
        elif isinstance(center,galsim.PositionI):
            # Convert to a PositionD
            center = galsim.PositionD(center.x, center.y)
        elif isinstance(center, tuple) and len(center) == 2:
            # Convert (x,y) tuple to PositionD
            center = galsim.PositionD(center[0], center[1])
        else:
            raise TypeError("Unable to parse the input center argument for buildGrid")

        # Automatically convert units to arcsec at the outset, then forget about it.  This is
        # because PowerSpectrum by default wants to work in arsec, and all power functions are
        # automatically converted to do so, so we'll also do that here.
        if isinstance(units, basestring):
            # if the string is invalid, this raises a reasonable error message.
            units = galsim.angle.get_angle_unit(units)
        if not isinstance(units, galsim.AngleUnit):
            raise ValueError("units must be either an AngleUnit or a string")
        if units != galsim.arcsec:
            scale_fac = (1.*units) / galsim.arcsec
            center *= scale_fac
            grid_spacing *= scale_fac

        # The final grid spacing that will be in the computed images is grid_spacing/kmax_factor.
        self.grid_spacing = grid_spacing/kmax_factor
        self.center = center

        # We have to make an adjustment to the center value to account for how the xValue function
        # of SBInterpolatedImage works.  xValue(0,0) gives the image value at the _nominal_
        # image center.  i.e. the location you get from im.center().  However, for even-sized
        # images, this isn't the true center, since it is constrained to be a PositionI,
        # and the true center is halfway between two pixels.
        # Therefore, we would want an input position of center to use xValue(-0.5, -0.5) in that
        # case.  Or, equivalently, we want an input position of center + (0.5,0.5)*grid_spacing
        # to use xValue(0,0).
        if ngrid % 2 == 0:
            self.center += galsim.PositionD(0.5,0.5) * self.grid_spacing
            self.adjust_center = True
        else:
            self.adjust_center = False

        # It is also convenient to store the bounds within which an input position is allowed.
        self.bounds = galsim.BoundsD( center.x - ngrid * grid_spacing / 2. ,
                                      center.x + ngrid * grid_spacing / 2. ,
                                      center.y - ngrid * grid_spacing / 2. ,
                                      center.y + ngrid * grid_spacing / 2. )
        # Expand the bounds slightly to make sure rounding errors don't lead to points on the
        # edge being considered off the edge.
        self.bounds = self.bounds.expand( 1. + 1.e-15 )

        # Make a GaussianDeviate if necessary
        if rng is None:
            gd = galsim.GaussianDeviate()
        elif isinstance(rng, galsim.BaseDeviate):
            gd = galsim.GaussianDeviate(rng)
        else:
            raise TypeError("The rng provided to buildGrid is not a BaseDeviate")

        # Check that the interpolant is valid.  (Don't save the result though in case it is
        # a string -- we don't want to mess up picklability.)
        if interpolant is None:
            self.interpolant = 'lanczos5'
        else:
            self.interpolant = interpolant
            galsim.utilities.convert_interpolant_to_2d(interpolant)

        # Convert power_functions into callables:
        e_power_function = self._convert_power_function(self.e_power_function,'e_power_function')
        b_power_function = self._convert_power_function(self.b_power_function,'b_power_function')

        # Figure out how to apply band limit if requested.
        # Start by calculating kmax in the appropriate units:
        # Generally, it should be kmax_factor*pi/(input grid spacing).  We have already converted
        # the user-input grid spacing to arcsec, the units that the PowerSpectrum class uses
        # internally, and divided it by kmax_factor to get self.grid_spacing, so here we just use
        # pi/self.grid_spacing.
        k_max = np.pi / self.grid_spacing
        if bandlimit == 'hard':
            def bandlimit_func(k, k_max):
                return self._hard_cutoff(k, k_max)
        elif bandlimit == 'soft':
            def bandlimit_func(k, k_max):
                return self._softening_function(k, k_max)
        elif bandlimit == None:
            def bandlimit_func(k, k_max):
                return 1.0
        else:
            raise RuntimeError("Unrecognized option for band limit!")

        # If we actually have dimensionless Delta^2, then we must convert to power
        # P(k) = 2pi Delta^2 / k^2,
        # which has dimensions of angle^2.
        if e_power_function is None:
            p_E = None
        elif self.delta2:
            # Here we have to go from Delta^2 (dimensionless) to P = 2pi Delta^2 / k^2.  We want to
            # have P and therefore 1/k^2 in units of arcsec, so we won't rescale the k that goes in
            # the denominator.  This naturally gives P(k) in arcsec^2.
            p_E = lambda k : (2.*np.pi) * e_power_function(self.scale*k)/(k**2) * \
                bandlimit_func(self.scale*k, self.scale*k_max)
        elif self.scale != 1:
            # Here, the scale comes in two places:
            # The units of k have to be converted from 1/arcsec, which GalSim wants to use, into
            # whatever the power spectrum function was defined to use.
            # The units of power have to be converted from (input units)^2 as returned by the power
            # function, to Galsim's units of arcsec^2.
            # Recall that scale is (input units)/arcsec.
            p_E = lambda k : e_power_function(self.scale*k)*(self.scale**2) * \
                bandlimit_func(self.scale*k, self.scale*k_max)
        else:
            p_E = lambda k : e_power_function(k) * bandlimit_func(k, k_max)

        if b_power_function is None:
            p_B = None
        elif self.delta2:
            p_B = lambda k : (2.*np.pi) * b_power_function(self.scale*k)/(k**2) * \
                bandlimit_func(self.scale*k, self.scale*k_max)
        elif self.scale != 1:
            p_B = lambda k : b_power_function(self.scale*k)*(self.scale**2) * \
                bandlimit_func(self.scale*k, self.scale*k_max)
        else:
            p_B = lambda k : b_power_function(k) * bandlimit_func(k, k_max)

        # Build the grid
        psr = PowerSpectrumRealizer(ngrid*kmin_factor*kmax_factor, grid_spacing/kmax_factor,
                                    p_E, p_B)
        self.grid_g1, self.grid_g2, self.grid_kappa = psr(gd)
        if kmin_factor != 1 or kmax_factor != 1:
            # Need to make sure the rows are contiguous so we can use it in the constructor
            # of the ImageD objects below.  This requires a copy.
            s = slice(0,ngrid*kmax_factor,kmax_factor)
            self.grid_g1 = np.array(self.grid_g1[s,s], copy=True, order='C')
            self.grid_g2 = np.array(self.grid_g2[s,s], copy=True, order='C')
            self.grid_kappa = np.array(self.grid_kappa[s,s], copy=True, order='C')

        # Set up the images to be interpolated.
        # Note: We don't make the SBInterpolatedImages yet, since it's not picklable.
        #       So we wait to create them when we are actually going to use them.
        self.im_g1 = galsim.ImageD(self.grid_g1)
        self.im_g2 = galsim.ImageD(self.grid_g2)
        self.im_kappa = galsim.ImageD(self.grid_kappa)

        if get_convergence:
            return self.grid_g1, self.grid_g2, self.grid_kappa
        else:
            return self.grid_g1, self.grid_g2

    def subsampleGrid(self, subsample_fac, get_convergence=False):
        """Routine to use a regular subset of the grid points without a completely new call to
        buildGrid().

        This routine can be used after buildGrid(), in order to use a subset of the grid points
        corresponding to every Nth point along both dimensions.  All internally-stored parameters
        such as the shear and convergence values, the grid spacing, etc. get properly updated.

        @param subsample_fac      Factor by which to subsample the gridded shear and convergence
                                  fields.  This is currently required to be a factor of `ngrid`.
        @param get_convergence    Return the convergence in addition to the shear?  Regardless of
                                  the value of `get_convergence`, the convergence will still be
                                  computed and stored for future use. [default: `False`]
        """
        # Check that buildGrid has already been called.
        if not hasattr(self, 'im_g1'):
            raise RuntimeError("PowerSpectrum.buildGrid must be called before subsampleGrid")

        # Check that subsample_fac is a factor of ngrid.
        effective_ngrid = self.im_g1.array.shape[0]
        if (not isinstance(subsample_fac,int)
            or effective_ngrid%subsample_fac!=0
            or subsample_fac<=1):
            raise RuntimeError("Subsample factor must be an integer>1 that divides the grid size!")

        # Make new array subsamples and turn them into Images
        self.im_g1 = galsim.ImageD(
            np.ascontiguousarray(self.im_g1.array[::subsample_fac,::subsample_fac]))
        self.im_g2 = galsim.ImageD(
            np.ascontiguousarray(self.im_g2.array[::subsample_fac,::subsample_fac]))
        self.im_kappa = galsim.ImageD(
            np.ascontiguousarray(self.im_kappa.array[::subsample_fac,::subsample_fac]))

        # Update internal parameters: grid_spacing, center.
        if self.adjust_center:
            self.center += galsim.PositionD(0.5,0.5) * self.grid_spacing * (subsample_fac-1)
        self.grid_spacing *= subsample_fac

        if get_convergence:
            return self.grid_g1, self.grid_g2, self.grid_kappa
        else:
            return self.grid_g1, self.grid_g2

    def _convert_power_function(self, pf, pf_str):
        if pf is None: return None

        # Convert string inputs to either a lambda function or LookupTable
        if isinstance(pf,str):
            import os
            if os.path.isfile(pf):
                pf = galsim.LookupTable(file=pf)
            else:
                # Detect at least _some_ forms of malformed string input.  Note that this
                # test assumes that the eval string completion is defined for k=1.0.
                try:
                    origpf = pf
                    pf = eval('lambda k : ' + pf)
                    pf(1.0)
                except:
                    raise ValueError(
                        "String power_spectrum must either be a valid filename or something that "+
                        "can eval to a function of k. Input provided: {0}".format(origpf))


        # Check that the function is sane.
        # Note: Only try tests below if it's not a LookupTable.
        #       (If it's a LookupTable, then it could be a valid function that isn't
        #        defined at k=1, and by definition it must return something that is the
        #        same length as the input.)
        if not isinstance(pf, galsim.LookupTable):
            f1 = pf(np.array((0.1,1.)))
            fake_arr = np.zeros(2)
            fake_p = pf(fake_arr)
            if isinstance(fake_p, float):
                raise AttributeError(
                    "Power function MUST return a list/array same length as input")
        return pf

    def calculateXi(self, grid_spacing, ngrid, kmax_factor=1, kmin_factor=1, n_theta=100,
                    units=galsim.arcsec, bandlimit="hard"):
        """Calculate shear correlation functions for the current power spectrum on the specified
        grid.

        This function will calculate the theoretical shear correlation functions, xi_+ and xi_-, for
        this power spectrum and the grid configuration specified using keyword arguments, taking
        into account the minimum and maximum k range implied by the grid parameters, `kmin_factor`,
        and `kmax_factor`.  Most theoretical correlation function calculators assume an infinite k
        range, so this utility can be used to check how close the chosen grid parameters (and the
        implied minimum and maximum k) come to the "ideal" result.  This is particularly useful on
        large scales, since in practice the finite grid extent limits the minimum k value and
        therefore can suppress shear correlations on large scales.  Note that the actual shear
        correlation function in the generated shears will still differ from the one calculated here
        due to differences between the discrete and continuous Fourier transform.

        The quantities that are returned are three NumPy arrays: separation theta (in the adopted
        units), xi_+, and xi_-.  These are defined in terms of the E- and B-mode shear power
        spectrum as in the document `devel/modules/lensing_engine.pdf`, equations 2 and 3.  The
        values that are returned are for a particular theta value, not an average over a range of
        theta values in some bin of finite width.

        This method has been tested with cosmological shear power spectra; users should check for
        sanity of outputs if attempting to use power spectra that have very different scalings with
        k.

        @param grid_spacing     Spacing for an evenly spaced grid of points, by default in arcsec
                                for consistency with the natural length scale of images created
                                using the draw() or drawShoot() methods.  Other units can be
                                specified using the `units` keyword.
        @param ngrid            Number of grid points in each dimension.  [Must be an integer]
        @param units            The angular units used for the positions.  [default = arcsec]
        @param kmin_factor      (Optional) Factor by which the grid spacing in fourier space is
                                smaller than the default.  i.e.
                                    kmin = 2. * pi / (ngrid * grid_spacing) / kmin_factor
                                [default `kmin_factor = 1`; must be an integer]
        @param kmax_factor      (Optional) Factor by which the overall grid in fourier space is
                                larger than the default.  i.e.
                                    kmax = pi / grid_spacing * kmax_factor
                                [default `kmax_factor = 1`; must be an integer]
        @param n_theta          (Optional) Number of logarithmically spaced bins in angular
                                separation. [default `n_theta=100`]
        @param bandlimit        (Optional) Keyword determining how to handle power P(k) above the
                                limiting k value, kmax.  The options None, 'hard', and 'soft'
                                correspond to doing nothing (i.e., allow P(>kmax) to be aliased to
                                lower k values), cutting off all power above kmax, and applying a
                                softening filter to gradually cut off power above kmax.  Use of this
                                keyword does not modify the internally-stored power spectrum, just
                                the result generated by this particular call to `calculateXi`.
                                [default `bandlimit="hard"`]

        @returns the tuple (theta, xi_p, xi_m), 1-d NumPy arrays for the angular separation theta
                 and the two shear correlation functions.
        """
        # Check for validity of integer values
        if not isinstance(ngrid, int):
            if ngrid != int(ngrid):
                raise ValueError("ngrid must be an integer")
            ngrid = int(ngrid)
        if not isinstance(kmin_factor, int):
            if kmin_factor != int(kmin_factor):
                raise ValueError("kmin_factor must be an integer")
            kmin_factor = int(kmin_factor)
        if not isinstance(kmax_factor, int):
            if kmax_factor != int(kmax_factor):
                raise ValueError("kmax_factor must be an integer")
            kmax_factor = int(kmax_factor)
        if not isinstance(n_theta, int):
            if n_theta != int(n_theta):
                raise ValueError("n_theta must be an integer")
            n_theta = int(n_theta)

        # Automatically convert units to arcsec at the outset, then forget about it.  This is
        # because PowerSpectrum by default wants to work in arsec, and all power functions are
        # automatically converted to do so, so we'll also do that here.
        if isinstance(units, basestring):
            # if the string is invalid, this raises a reasonable error message.
            units = galsim.angle.get_angle_unit(units)
        if not isinstance(units, galsim.AngleUnit):
            raise ValueError("units must be either an AngleUnit or a string")
        if units != galsim.arcsec:
            scale_fac = (1.*units) / galsim.arcsec
            grid_spacing *= scale_fac
        else:
            scale_fac = 1.

        # Decide on a grid of separation values.  Do this in arcsec, for consistency with the
        # internals of the PowerSpectrum class.
        min_sep = grid_spacing
        max_sep = ngrid*grid_spacing
        theta = np.logspace(np.log10(min_sep), np.log10(max_sep), n_theta)

        # Set up the power spectrum to use for the calculations, just as in buildGrid.
        # Convert power_functions into callables:
        e_power_function = self._convert_power_function(self.e_power_function,'e_power_function')
        b_power_function = self._convert_power_function(self.b_power_function,'b_power_function')

        # Apply band limit if requested; see comments in 'buildGrid()' for more details.
        k_max = kmax_factor * np.pi / grid_spacing
        if bandlimit == 'hard':
            def bandlimit_func(k, k_max):
                return self._hard_cutoff(k, k_max)
        elif bandlimit == 'soft':
            def bandlimit_func(k, k_max):
                return self._softening_function(k, k_max)
        elif bandlimit == None:
            def bandlimit_func(k, k_max):
                return 1.0
        else:
            raise RuntimeError("Unrecognized option for band limit!")

        # If we actually have dimensionless Delta^2, then we must convert to power
        # P(k) = 2pi Delta^2 / k^2,
        # which has dimensions of angle^2.
        if e_power_function is None:
            p_E = None
        elif self.delta2:
            # Here we have to go from Delta^2 (dimensionless) to P = 2pi Delta^2 / k^2.  We want to
            # have P and therefore 1/k^2 in units of arcsec, so we won't rescale the k that goes in
            # the denominator.  This naturally gives P(k) in arcsec^2.
            p_E = lambda k : (2.*np.pi) * e_power_function(self.scale*k)/(k**2) * \
                bandlimit_func(self.scale*k, self.scale*k_max)
        elif self.scale != 1:
            # Here, the scale comes in two places:
            # The units of k have to be converted from 1/arcsec, which GalSim wants to use, into
            # whatever the power spectrum function was defined to use.
            # The units of power have to be converted from (input units)^2 as returned by the power
            # function, to Galsim's units of arcsec^2.
            # Recall that scale is (input units)/arcsec.
            p_E = lambda k : e_power_function(self.scale*k)*(self.scale**2) * \
                bandlimit_func(self.scale*k, self.scale*k_max)
        else:
            p_E = lambda k : e_power_function(k) * bandlimit_func(k, k_max)

        if b_power_function is None:
            p_B = None
        elif self.delta2:
            p_B = lambda k : (2.*np.pi) * b_power_function(self.scale*k)/(k**2) * \
                bandlimit_func(self.scale*k, self.scale*k_max)
        elif self.scale != 1:
            p_B = lambda k : b_power_function(self.scale*k)*(self.scale**2) * \
                bandlimit_func(self.scale*k, self.scale*k_max)
        else:
            p_B = lambda k : b_power_function(k) * bandlimit_func(k, k_max)

        # Get k_min value in arcsec:
        k_min = 2.*np.pi / (ngrid * grid_spacing * kmin_factor)

        # Do the actual integration for each of the separation values, now that we have power
        # spectrum functions p_E and p_B.
        xi_p = np.zeros(n_theta)
        xi_m = np.zeros(n_theta)
        for i_theta in range(n_theta):
            # Usually theory calculations use radians.  However, our k and P are already set up to
            # use arcsec, so we need theta to be in arcsec (which it already is) in order for the
            # units to work out right.
            # xi_p = (1/2pi) \int (P_E + P_B) J_0(k theta) k dk
            # xi_m = (1/2pi) \int (P_E - P_B) J_4(k theta) k dk
            if p_E is not None and p_B is not None:
                integrand_p = xip_integrand(p_E + p_B, theta[i_theta])
                integrand_m = xim_integrand(p_E - p_B, theta[i_theta])
            elif p_E is not None:
                integrand_p = xip_integrand(p_E, theta[i_theta])
                integrand_m = xim_integrand(p_E, theta[i_theta])
            else:
                integrand_p = xip_integrand(p_B, theta[i_theta])
                integrand_m = xim_integrand(-p_B, theta[i_theta])
            xi_p[i_theta] = galsim.integ.int1d(integrand_p, k_min, k_max, rel_err=1.e-6,
                                               abs_err=1.e-12)
            xi_m[i_theta] = galsim.integ.int1d(integrand_m, k_min, k_max, rel_err=1.e-6,
                                               abs_err=1.e-12)
        xi_p /= (2.*np.pi)
        xi_m /= (2.*np.pi)

        # Now convert the array of separation values back to whatever units were used as inputs to
        # this function.
        theta /= scale_fac

        # Return arrays with results.
        return theta, xi_p, xi_m

    def _softening_function(self, k, k_max):
        """Softening function for the power spectrum band-limiting step, instead of a hard cut in k.

        We use an arctan function to go smoothly from 1 to 0 above `k_max`.  The input `k` values
        can be in any units, as long as the choice of units for `k` and `k_max` is the same.

        @param k       Fourier wavenumber k.
        @param k_max   Fourier wavenumber for the maximum k value.
        """
        # The magic numbers in the code below come from the following:
        # We define the function as
        #     (arctan[A log(k/k_max) + B] + pi/2)/pi
        # For our current purposes, we will define A and B by requiring that this function go to
        # 0.95 (0.05) for k/k_max = 0.95 (1).  This gives two equations:
        #     0.95 = (arctan[log(0.95) A + B] + pi/2)/pi
        #     0.05 = (arctan[B] + pi/2)/pi.
        # We will solve the second equation:
        #     -0.45 pi = arctan(B), or
        #     B = tan(-0.45 pi).
        b = np.tan(-0.45*np.pi)
        # Then, we get A from the first equation:
        #     0.45 pi = arctan[log(0.95) A + B]
        #     tan(0.45 pi) = log(0.95) A  + B
        a = (np.tan(0.45*np.pi)-b) / np.log(0.95)
        return (np.arctan(a*np.log(k/k_max)+b) + np.pi/2.)/np.pi

    def _hard_cutoff(self, k, k_max):
        if isinstance(k, float):
            return float(k < k_max)
        elif isinstance(k, list) or isinstance(k, tuple):
            return (np.array(k) < k_max).astype(float)
        else: return (k < k_max).astype(float)

    def _wrap_image(self, im, border=7):
        """
        Utility function to wrap an input image with some number of border pixels.  By default, the
        number of border pixels is 7, but this function works as long as it's less than the size of
        the input image itself.  This function is used for periodic interpolation by the
        getShear() and other methods, but eventually if we make a 2d LookupTable-type class, this
        should become a method of that class.
        """
        # We should throw an exception if the image is smaller than 'border', since at this point
        # this process doesn't make sense.
        if im.bounds.xmax - im.bounds.xmin < border:
            raise RuntimeError("Periodic wrapping does not work with images this small!")
        expanded_bounds = galsim.BoundsI(im.bounds.xmin-border, im.bounds.xmax+border,
                                         im.bounds.ymin-border, im.bounds.xmax+border)
        # Make new image with those bounds.
        im_new = galsim.ImageD(expanded_bounds)
        # Make the central subarray equal to what we want.
        im_new[im.bounds] = galsim.Image(im)
        # Set the empty bits around the center properly.  There are four strips around the edge, and
        # 4 corner squares that need to be filled in.  Surely there must be a smarter python-y way
        # of doing this, but I'm not clever enough to figure it out.  This is basically the grossest
        # code I've ever written, but it works properly.  Anyone who wants is welcome to fix it.
        #
        # Mike suggested a way to optimize it slightly, if we find that speed is an issue later on:
        # We can make just 4 copies, corresponding to
        # * Strip along left side.
        # * Upper left and strip along top can be done together.
        # * Lower left and strip along bottom can be done together.
        # * Upper right, strip along right, and lower right can be done together.
        # The code will also be a bit neater this way.
        #
        ## Strip along left-hand side
        b1 = border-1
        im_new[galsim.BoundsI(expanded_bounds.xmin, im.bounds.xmin-1,
                              im.bounds.ymin, im.bounds.ymax)] = \
                              galsim.Image(im[galsim.BoundsI(im.bounds.xmax-b1,im.bounds.xmax,
                                                             im.bounds.ymin, im.bounds.ymax)])
        ## Strip along right-hand side
        im_new[galsim.BoundsI(im.bounds.xmax+1, expanded_bounds.xmax,
                              im.bounds.ymin, im.bounds.ymax)] = \
                              galsim.Image(im[galsim.BoundsI(im.bounds.xmin, im.bounds.xmin+b1,
                                                             im.bounds.ymin, im.bounds.ymax)])
        ## Strip along the bottom
        im_new[galsim.BoundsI(im.bounds.xmin, im.bounds.xmax,
                              expanded_bounds.ymin, im.bounds.ymin-1)] = \
                              galsim.Image(im[galsim.BoundsI(im.bounds.xmin, im.bounds.xmax,
                                                             im.bounds.ymax-b1, im.bounds.ymax)])
        ## Strip along the top
        im_new[galsim.BoundsI(im.bounds.xmin, im.bounds.xmax,
                              im.bounds.ymax+1, expanded_bounds.ymax)] = \
                              galsim.Image(im[galsim.BoundsI(im.bounds.xmin, im.bounds.xmax,
                                                             im.bounds.ymin, im.bounds.ymin+b1)])
        ## Lower-left corner
        im_new[galsim.BoundsI(expanded_bounds.xmin, im.bounds.xmin-1,
                              expanded_bounds.ymin, im.bounds.ymin-1)] = \
                              galsim.Image(im[galsim.BoundsI(im.bounds.xmax-b1, im.bounds.xmax,
                                                             im.bounds.ymax-b1, im.bounds.ymax)])
        ## Upper-right corner
        im_new[galsim.BoundsI(im.bounds.xmax+1, expanded_bounds.xmax,
                              im.bounds.ymax+1, expanded_bounds.ymax)] = \
                              galsim.Image(im[galsim.BoundsI(im.bounds.xmin, im.bounds.xmin+b1,
                                                             im.bounds.ymin, im.bounds.ymin+b1)])
        ## Upper-left corner
        im_new[galsim.BoundsI(expanded_bounds.xmin, im.bounds.xmin-1,
                              im.bounds.ymax+1, expanded_bounds.ymax)] = \
                              galsim.Image(im[galsim.BoundsI(im.bounds.xmax-b1, im.bounds.xmax,
                                                             im.bounds.ymin, im.bounds.ymin+b1)])
        ## Lower-right corner
        im_new[galsim.BoundsI(im.bounds.xmax+1, expanded_bounds.xmax,
                              expanded_bounds.ymin, im.bounds.ymin-1)] = \
                              galsim.Image(im[galsim.BoundsI(im.bounds.xmin, im.bounds.xmin+b1,
                                                             im.bounds.ymax-b1, im.bounds.ymax)])
        return im_new

    def getShear(self, pos, units=galsim.arcsec, reduced=True, periodic=False, interpolant=None):
        """
        This function can interpolate between grid positions to find the shear values for a given
        list of input positions (or just a single position).  Before calling this function, you must
        call buildGrid() first to define the grid of shears and convergences on which to
        interpolate.  The docstring for buildGrid() provides some guidance on appropriate grid
        configurations to use when building a grid that is to be later interpolated to random
        positions.

        By default, this method returns the reduced shear, which is defined in terms of shear and
        convergence as reduced shear `g=gamma/(1-kappa)`; the `reduced` keyword can be set to False
        in order to return the non-reduced shear.

        Note that the interpolation (carried out using the interpolant that was specified when
        building the gridded shears, if none is specified here) modifies the effective shear power
        spectrum and correlation function somewhat, though the effects can be limited by careful
        choice of grid parameters (see buildGrid() docstring for details).  Assuming those
        guidelines are followed, then the shear correlation function modifications due to use of the
        quintic, Lanczos-3, and Lanczos-5 interpolants are below 5% on all scales from the grid
        spacing to the total grid extent, typically below 2%.  The linear, cubic, and nearest
        interpolants perform significantly more poorly, with modifications of the correlation
        functions that can reach tens of percent on the scales where the recommended interpolants
        perform well.  Thus, the default interpolant is Lanczos-5, and users should think carefully
        about the acceptability of significant modification of the shear correlation function before
        changing to use linear, cubic, or nearest.

        Users who wish to ensure that the shear power spectrum is preserved post-interpolation
        should consider using the `periodic` interpolation option, which assumes the shear field is
        periodic (i.e., the sky is tiled with many copies of the given shear field).  Those who care
        about the correlation function should not use this option, and for this reason it's not the
        default.

        Some examples of how to use getShear():

        1. Get the shear for a particular point:

                >>> g1, g2 = my_ps.getShear(pos = galsim.PositionD(12, 412))

           This time the returned values are just floats and correspond to the shear for the
           provided position.

        2. You can also provide a position as a tuple to save the explicit PositionD construction:

                >>> g1, g2 = my_ps.getShear(pos = (12, 412))

        3. Get the shears for a bunch of points at once:
<<<<<<< HEAD
        
                >>> xlist = [ 141, 313,  12, 241, 342 ]
                >>> ylist = [  75, 199, 306, 225, 489 ]
                >>> poslist = [ galsim.PositionD(xlist[i],ylist[i]) for i in range(len(xlist)) ]
                >>> g1, g2 = my_ps.getShear( poslist )
                >>> g1, g2 = my_ps.getShear( (xlist, ylist) )
=======

               xlist = [ 141, 313,  12, 241, 342 ]
               ylist = [  75, 199, 306, 225, 489 ]
               poslist = [ galsim.PositionD(xlist[i],ylist[i]) for i in range(len(xlist)) ]
               g1, g2 = my_ps.getShear( poslist )
               g1, g2 = my_ps.getShear( (xlist, ylist) )
>>>>>>> ff9c5f72

           Both calls do the same thing.  The returned g1, g2 this time are lists of g1, g2 values.
           The lists are the same length as the number of input positions.

        @param pos          Position(s) of the source(s), assumed to be post-lensing!
                            Valid ways to input this:
                                - Single PositionD (or PositionI) instance
                                - tuple of floats: (x,y)
                                - list of PositionD (or PositionI) instances
                                - tuple of lists: ( xlist, ylist )
                                - NumPy array of PositionD (or PositionI) instances
                                - tuple of NumPy arrays: ( xarray, yarray )
                                - Multidimensional NumPy array, as long as array[0] contains
                                  x-positions and array[1] contains y-positions
        @param units        The angular units used for the positions.  [default: arcsec]
        @param reduced      Whether returned shear(s) should be reduced shears. [default: True]
        @param periodic     Whether the interpolation should treat the positions as being defined
                            with respect to a periodic grid, which will wrap them around if they
                            are outside the bounds of the original grid on which shears were
                            defined.  If not, then shears are set to zero for positions outside the
                            original grid. [default: False]
        @param interpolant  Interpolant that will be used for interpolating the gridded shears.
                            By default, the one that was specified when building the grid was used.
                            Specifying an interpolant here does not change the one that is stored
                            as part of this PowerSpectrum instance. [default: None]

        @returns the shear as a tuple, (g1,g2)

        If the input `pos` is given a single position, (g1,g2) are the two shear components.
        If the input `pos` is given a list of positions, they are each a python list of values.
        If the input `pos` is given a NumPy array of positions, they are NumPy arrays.
        """

        if not hasattr(self, 'im_g1'):
            raise RuntimeError("PowerSpectrum.buildGrid must be called before getShear")

        # Convert to numpy arrays for internal usage:
        pos_x, pos_y = galsim.utilities._convertPositions(pos, units, 'getShear')

        # Set the interpolant:
        if interpolant is not None:
            xinterp = galsim.utilities.convert_interpolant_to_2d(interpolant)
        else:
            xinterp = galsim.utilities.convert_interpolant_to_2d(self.interpolant)
        kinterp = galsim.InterpolantXY(galsim.Quintic())

        if reduced:
            # get reduced shear (just discard magnification)
            g1_r, g2_r, _ = galsim.lensing_ps.theoryToObserved(self.im_g1.array, self.im_g2.array,
                                                               self.im_kappa.array)
            g1_r = galsim.ImageD(g1_r)
            g2_r = galsim.ImageD(g2_r)
            # Make an SBInterpolatedImage, which will do the heavy lifting for the interpolation.
            # However, if we are doing wrapped interpolation then we will want to manually stick the
            # wrapped grid bits around the edges, because otherwise the interpolant will treat
            # everything off the edges as zero.
            if periodic:
                # Make an expanded image.  We expand by 7 (default) to be safe, though most
                # interpolants don't need that much.  Note that we do NOT overwrite the stored data
                # in the PowerSpectrum instance with anything that is done here, so what's being
                # done here must be redone in subsequent calls to getShear with periodic
                # interpolation.
                g1_r_new = self._wrap_image(g1_r)
                g2_r_new = self._wrap_image(g2_r)

                # Then make the SBInterpolated image.
                sbii_g1 = galsim._galsim.SBInterpolatedImage(
                    g1_r_new.image, xInterp=xinterp, kInterp=kinterp)
                sbii_g2 = galsim._galsim.SBInterpolatedImage(
                    g2_r_new.image, xInterp=xinterp, kInterp=kinterp)
            else:
                sbii_g1 = galsim._galsim.SBInterpolatedImage(
                    g1_r.image, xInterp=xinterp, kInterp=kinterp)
                sbii_g2 = galsim._galsim.SBInterpolatedImage(
                    g2_r.image, xInterp=xinterp, kInterp=kinterp)
        else:
            if periodic:
                # Need to expand array here, as well.
                g1_r_new = self._wrap_image(self.im_g1)
                g2_r_new = self._wrap_image(self.im_g2)
                sbii_g1 = galsim._galsim.SBInterpolatedImage(
                    g1_r_new.image, xInterp=xinterp, kInterp=kinterp)
                sbii_g2 = galsim._galsim.SBInterpolatedImage(
                    g2_r_new.image, xInterp=xinterp, kInterp=kinterp)
            else:
                sbii_g1 = galsim._galsim.SBInterpolatedImage(self.im_g1.image, xInterp=xinterp,
                                                             kInterp=kinterp)
                sbii_g2 = galsim._galsim.SBInterpolatedImage(self.im_g2.image, xInterp=xinterp,
                                                             kInterp=kinterp)

        # Calculate some numbers that are useful to calculate before the loop over positions, but
        # only if we are doing a periodic treatment of the box.
        if periodic:
            dx = self.bounds.xmax-self.bounds.xmin
            dy = self.bounds.ymax-self.bounds.ymin

        # interpolate if necessary
        g1,g2 = [], []
        for iter_pos in [ galsim.PositionD(pos_x[i],pos_y[i]) for i in range(len(pos_x)) ]:
            # Check that the position is in the bounds of the interpolated image
            if not self.bounds.includes(iter_pos):
                if not periodic:
                    # We're not treating this as a periodic box, so issue a warning and set the
                    # shear to zero for positions that are outside the original grid.
                    import warnings
                    warnings.warn(
                        "Warning: position (%f,%f) not within the bounds "%(iter_pos.x,iter_pos.y) +
                        "of the gridded shear values: " + str(self.bounds) +
                        ".  Returning a shear of (0,0) for this point.")
                    g1.append(0.)
                    g2.append(0.)
                else:
                    # Treat this as a periodic box.
                    wrap_pos = galsim.PositionD(
                        (iter_pos.x-self.bounds.xmin) % dx + self.bounds.xmin,
                        (iter_pos.y-self.bounds.ymin) % dy + self.bounds.ymin
                        )
                    g1.append(sbii_g1.xValue((wrap_pos-self.center)/self.grid_spacing))
                    g2.append(sbii_g2.xValue((wrap_pos-self.center)/self.grid_spacing))
            else:
                g1.append(sbii_g1.xValue((iter_pos-self.center)/self.grid_spacing))
                g2.append(sbii_g2.xValue((iter_pos-self.center)/self.grid_spacing))

        if isinstance(pos, galsim.PositionD):
            return g1[0], g2[0]
        elif isinstance(pos[0], np.ndarray):
            return np.array(g1), np.array(g2)
        elif len(pos_x) == 1 and not isinstance(pos[0],list):
            return g1[0], g2[0]
        else:
            return g1, g2

    def getConvergence(self, pos, units=galsim.arcsec, periodic=False, interpolant=None):
        """
        This function can interpolate between grid positions to find the convergence values for a
        given list of input positions (or just a single position).  Before calling this function,
        you must call buildGrid() first to define the grid of convergences on which to interpolate.
        The docstring for buildGrid() provides some guidance on appropriate grid configurations to
        use when building a grid that is to be later interpolated to random positions.

        Note that the interpolation (carried out using the interpolant that was specified when
        building the gridded shears and convergence, if none is specified here) modifies the
        effective 2-point functions of these quantities.  See docstring for getShear() docstring for
        caveats about interpolation.  The user is advised to be very careful about deviating from
        the default Lanczos-5 interpolant.

        The usage of getConvergence() is the same as for getShear(), except that it returns only a
        single quantity (convergence value or array of convergence values) rather than two
        quantities.  See documentation for getShear() for some examples.

        @param pos          Position(s) of the source(s), assumed to be post-lensing!
                            Valid ways to input this:
                                - Single PositionD (or PositionI) instance
                                - tuple of floats: (x,y)
                                - list of PositionD (or PositionI) instances
                                - tuple of lists: ( xlist, ylist )
                                - NumPy array of PositionD (or PositionI) instances
                                - tuple of NumPy arrays: ( xarray, yarray )
                                - Multidimensional NumPy array, as long as array[0] contains
                                  x-positions and array[1] contains y-positions
        @param units        The angular units used for the positions.  [default: arcsec]
        @param periodic     Whether the interpolation should treat the positions as being defined
                            with respect to a periodic grid, which will wrap them around if they
                            are outside the bounds of the original grid on which shears and
                            convergences were defined.  If not, then convergences are set to zero
                            for positions outside the original grid.  [default: False]
        @param interpolant  Interpolant that will be used for interpolating the gridded shears.
                            By default, the one that was specified when building the grid was used.
                            Specifying an interpolant here does not change the one that is stored
                            as part of this PowerSpectrum instance. [default: None]

        @returns the convergence, kappa.

        If the input `pos` is given a single position, kappa is the convergence value.
        If the input `pos` is given a list of positions, kappa is a python list of values.
        If the input `pos` is given a NumPy array of positions, kappa is a NumPy array.
        """

        if not hasattr(self, 'im_kappa'):
            raise RuntimeError("PowerSpectrum.buildGrid must be called before getConvergence")

        # Convert to numpy arrays for internal usage:
        pos_x, pos_y = galsim.utilities._convertPositions(pos, units, 'getConvergence')

        # Set the interpolant:
        if interpolant is not None:
            xinterp = galsim.utilities.convert_interpolant_to_2d(interpolant)
        else:
            xinterp = galsim.utilities.convert_interpolant_to_2d(self.interpolant)
        kinterp = galsim.InterpolantXY(galsim.Quintic())

        # Make an SBInterpolatedImage, which will do the heavy lifting for the interpolation.
        # However, if we are doing wrapped interpolation then we will want to manually stick the
        # wrapped grid bits around the edges, because otherwise the interpolant will treat
        # everything off the edges as zero.
        if periodic:
            # Make an expanded bounds.  We expand by 7 (default) to be safe, though most
            # interpolants don't need that much.
            kappa_new = self._wrap_image(self.im_kappa)

            # Then make the SBInterpolated image.
            sbii_kappa = galsim._galsim.SBInterpolatedImage(
                kappa_new.image, xInterp=xinterp, kInterp=kinterp)
        else:
            sbii_kappa = galsim._galsim.SBInterpolatedImage(
                self.im_kappa.image, xInterp=xinterp, kInterp=kinterp)

        # Calculate some numbers that are useful to calculate before the loop over positions, but
        # only if we are doing a periodic treatment of the box.
        if periodic:
            dx = self.bounds.xmax-self.bounds.xmin
            dy = self.bounds.ymax-self.bounds.ymin

        # interpolate if necessary
        kappa = []
        for iter_pos in [ galsim.PositionD(pos_x[i],pos_y[i]) for i in range(len(pos_x)) ]:
            # Check that the position is in the bounds of the interpolated image
            if not self.bounds.includes(iter_pos):
                if not periodic:
                    import warnings
                    warnings.warn(
                        "Warning: position (%f,%f) not within the bounds "%(iter_pos.x,iter_pos.y) +
                        "of the gridded convergence values: " + str(self.bounds) +
                        ".  Returning a convergence of 0 for this point.")
                    kappa.append(0.)
                else:
                    # Treat this as a periodic box.
                    wrap_pos = galsim.PositionD(
                        (iter_pos.x-self.bounds.xmin) % dx + self.bounds.xmin,
                        (iter_pos.y-self.bounds.ymin) % dy + self.bounds.ymin
                        )
                    kappa.append(sbii_kappa.xValue((wrap_pos-self.center)/self.grid_spacing))
            else:
                kappa.append(sbii_kappa.xValue((iter_pos-self.center)/self.grid_spacing))

        if isinstance(pos, galsim.PositionD):
            return kappa[0]
        elif isinstance(pos[0], np.ndarray):
            return np.array(kappa)
        elif len(pos_x) == 1 and not isinstance(pos[0],list):
            return kappa[0]
        else:
            return kappa

    def getMagnification(self, pos, units=galsim.arcsec, periodic=False, interpolant=None):
        """
        This function can interpolate between grid positions to find the lensing magnification (mu)
        values for a given list of input positions (or just a single position).  Before calling this
        function, you must call buildGrid() first to define the grid of shears and convergences on
        which to interpolate.  The docstring for buildGrid() provides some guidance on appropriate
        grid configurations to use when building a grid that is to be later interpolated to random
        positions.

        Note that the interpolation (carried out using the interpolant that was specified when
        building the gridded shears and convergence, if none is specified here) modifies the
        effective 2-point functions of these quantities.  See docstring for getShear() docstring for
        caveats about interpolation.  The user is advised to be very careful about deviating from
        the default Lanczos-5 interpolant.

        The usage of getMagnification() is the same as for getShear(), except that it returns only a
        single quantity (a magnification value or array of magnification values) rather than a pair
        of quantities.  See documentation for getShear() for some examples.

        @param pos              Position(s) of the source(s), assumed to be post-lensing!
                                Valid ways to input this:
                                  - Single PositionD (or PositionI) instance
                                  - tuple of floats: (x,y)
                                  - list of PositionD (or PositionI) instances
                                  - tuple of lists: ( xlist, ylist )
                                  - NumPy array of PositionD (or PositionI) instances
                                  - tuple of NumPy arrays: ( xarray, yarray )
                                  - Multidimensional NumPy array, as long as array[0] contains
                                    x-positions and array[1] contains y-positions
        @param units            The angular units used for the positions.  [default: arcsec]
        @param periodic         Whether the interpolation should treat the positions as being
                                defined with respect to a periodic grid, which will wrap them around
                                if they are outside the bounds of the original grid on which shears
                                and convergences were defined.  If not, then magnification is set to
                                1 for positions outside the original grid.  [default: False]
        @param interpolant      Interpolant that will be used for interpolating the gridded shears.
                                By default, the one that was specified when building the grid was
                                used.  Specifying an interpolant here does not change the one that
                                is stored as part of this PowerSpectrum instance. [default: None]

        @returns the magnification, mu.

        If the input `pos` is given a single position, mu is the magnification value.
        If the input `pos` is given a list of positions, mu is a python list of values.
        If the input `pos` is given a NumPy array of positions, mu is a NumPy array.
        """

        if not hasattr(self, 'im_kappa'):
            raise RuntimeError("PowerSpectrum.buildGrid must be called before getMagnification")

        # Convert to numpy arrays for internal usage:
        pos_x, pos_y = galsim.utilities._convertPositions(pos, units, 'getMagnification')

        # Set the interpolant:
        if interpolant is not None:
            xinterp = galsim.utilities.convert_interpolant_to_2d(interpolant)
        else:
            xinterp = galsim.utilities.convert_interpolant_to_2d(self.interpolant)
        kinterp = galsim.InterpolantXY(galsim.Quintic())

        # Calculate the magnification based on the convergence and shear
        _, _, mu = galsim.lensing_ps.theoryToObserved(self.im_g1.array, self.im_g2.array,
                                                      self.im_kappa.array)
        # Interpolate mu-1, so the zero values off the edge are appropriate.
        im_mu = galsim.ImageD(mu-1)

        # Make an SBInterpolatedImage, which will do the heavy lifting for the interpolation.
        # However, if we are doing wrapped interpolation then we will want to manually stick the
        # wrapped grid bits around the edges, because otherwise the interpolant will treat
        # everything off the edges as zero.
        if periodic:
            # Make an expanded bounds.  We expand by 7 (default) to be safe, though most
            # interpolants don't need that much.
            im_mu_new = self._wrap_image(im_mu)

            # Then make the SBInterpolated image.
            sbii_mu = galsim._galsim.SBInterpolatedImage(im_mu_new.image, xInterp=xinterp,
                                                         kInterp=kinterp)
        else:
            sbii_mu = galsim._galsim.SBInterpolatedImage(im_mu.image, xInterp=xinterp,
                                                         kInterp=kinterp)

        # Calculate some numbers that are useful to calculate before the loop over positions, but
        # only if we are doing a periodic treatment of the box.
        if periodic:
            dx = self.bounds.xmax-self.bounds.xmin
            dy = self.bounds.ymax-self.bounds.ymin

        # interpolate if necessary
        mu = []
        for iter_pos in [ galsim.PositionD(pos_x[i],pos_y[i]) for i in range(len(pos_x)) ]:
            # Check that the position is in the bounds of the interpolated image
            if not self.bounds.includes(iter_pos):
                if not periodic:
                    import warnings
                    warnings.warn(
                        "Warning: position (%f,%f) not within the bounds "%(iter_pos.x,iter_pos.y) +
                        "of the gridded convergence values: " + str(self.bounds) +
                        ".  Returning a magnification of 1 for this point.")
                    mu.append(1.)
                else:
                    # Treat this as a periodic box.
                    wrap_pos = galsim.PositionD(
                        (iter_pos.x-self.bounds.xmin) % dx + self.bounds.xmin,
                        (iter_pos.y-self.bounds.ymin) % dy + self.bounds.ymin
                        )
                    mu.append(sbii_mu.xValue((wrap_pos-self.center)/self.grid_spacing)+1.)

            else:
                mu.append(sbii_mu.xValue((iter_pos-self.center)/self.grid_spacing)+1.)

        if isinstance(pos, galsim.PositionD):
            return mu[0]
        elif isinstance(pos[0], np.ndarray):
            return np.array(mu)
        elif len(pos_x) == 1 and not isinstance(pos[0],list):
            return mu[0]
        else:
            return mu

    def getLensing(self, pos, units=galsim.arcsec, periodic=False, interpolant=None):
        """
        This function can interpolate between grid positions to find the lensing observable
        quantities (reduced shears g1 and g2, and magnification mu) for a given list of input
        positions (or just a single position).  Before calling this function, you must call
        buildGrid() first to define the grid of shears and convergences on which to interpolate. The
        docstring for buildGrid() provides some guidance on appropriate grid configurations to use
        when building a grid that is to be later interpolated to random positions.

        Note that the interpolation (carried out using the interpolant that was specified when
        building the gridded shears and convergence, if none is specified here) modifies the
        effective 2-point functions of these quantities.  See docstring for getShear() docstring for
        caveats about interpolation.  The user is advised to be very careful about deviating from
        the default Lanczos-5 interpolant.

        The usage of getLensing() is the same as for getShear(), except that it returns three
        quantities (two reduced shear components and magnification) rather than two.  See
        documentation for getShear() for some examples.

        @param pos              Position(s) of the source(s), assumed to be post-lensing!
                                Valid ways to input this:
                                  - Single PositionD (or PositionI) instance
                                  - tuple of floats: (x,y)
                                  - list of PositionD (or PositionI) instances
                                  - tuple of lists: ( xlist, ylist )
                                  - NumPy array of PositionD (or PositionI) instances
                                  - tuple of NumPy arrays: ( xarray, yarray )
                                  - Multidimensional NumPy array, as long as array[0] contains
                                    x-positions and array[1] contains y-positions
        @param units            The angular units used for the positions.  [default: arcsec]
        @param periodic         Whether the interpolation should treat the positions as being
                                defined with respect to a periodic grid, which will wrap them around
                                if they are outside the bounds of the original grid on which shears
                                and convergences were defined.  If not, then shear is set to zero
                                and magnification is set to 1 for positions outside the original
                                grid.  [default: False]
        @param interpolant      Interpolant that will be used for interpolating the gridded shears.
                                By default, the one that was specified when building the grid was
                                used.  Specifying an interpolant here does not change the one that
                                is stored as part of this PowerSpectrum instance. [default: None]

        @returns shear and magnification as a tuple (g1,g2,mu).

        If the input `pos` is given a single position, the return values are the shear and
        magnification values at that position.
        If the input `pos` is given a list of positions, they are python lists of values.
        If the input `pos` is given a NumPy array of positions, they are NumPy arrays.
        """

        if not hasattr(self, 'im_kappa'):
            raise RuntimeError("PowerSpectrum.buildGrid must be called before getLensing")

        # Convert to numpy arrays for internal usage:
        pos_x, pos_y = galsim.utilities._convertPositions(pos, units, 'getLensing')

        # Set the interpolant:
        if interpolant is not None:
            xinterp = galsim.utilities.convert_interpolant_to_2d(interpolant)
        else:
            xinterp = galsim.utilities.convert_interpolant_to_2d(self.interpolant)
        kinterp = galsim.InterpolantXY(galsim.Quintic())

        # Calculate the magnification based on the convergence and shear
        g1_r, g2_r, mu = galsim.lensing_ps.theoryToObserved(self.im_g1.array, self.im_g2.array,
                                                            self.im_kappa.array)
        im_g1_r = galsim.ImageD(g1_r)
        im_g2_r = galsim.ImageD(g2_r)
        im_mu = galsim.ImageD(mu-1)

        # Make an SBInterpolatedImage, which will do the heavy lifting for the interpolation.
        # However, if we are doing wrapped interpolation then we will want to manually stick the
        # wrapped grid bits around the edges, because otherwise the interpolant will treat
        # everything off the edges as zero.
        if periodic:
            # Make an expanded bounds.  We expand by 7 (default) to be safe, though most
            # interpolants don't need that much.
            im_mu_new = self._wrap_image(im_mu)
            im_g1_new = self._wrap_image(im_g1_r)
            im_g2_new = self._wrap_image(im_g2_r)

            # Then make the SBInterpolated image.
            sbii_g1 = galsim._galsim.SBInterpolatedImage(im_g1_new.image, xInterp=xinterp,
                                                         kInterp=kinterp)
            sbii_g2 = galsim._galsim.SBInterpolatedImage(im_g2_new.image, xInterp=xinterp,
                                                         kInterp=kinterp)
            sbii_mu = galsim._galsim.SBInterpolatedImage(im_mu_new.image, xInterp=xinterp,
                                                         kInterp=kinterp)
        else:
            sbii_g1 = galsim._galsim.SBInterpolatedImage(im_g1_r.image, xInterp=xinterp,
                                                         kInterp=kinterp)
            sbii_g2 = galsim._galsim.SBInterpolatedImage(im_g2_r.image, xInterp=xinterp,
                                                         kInterp=kinterp)
            sbii_mu = galsim._galsim.SBInterpolatedImage(im_mu.image, xInterp=xinterp,
                                                         kInterp=kinterp)

        # Calculate some numbers that are useful to calculate before the loop over positions, but
        # only if we are doing a periodic treatment of the box.
        if periodic:
            dx = self.bounds.xmax-self.bounds.xmin
            dy = self.bounds.ymax-self.bounds.ymin

        # interpolate if necessary
        g1, g2, mu = [], [], []
        for iter_pos in [ galsim.PositionD(pos_x[i],pos_y[i]) for i in range(len(pos_x)) ]:
            # Check that the position is in the bounds of the interpolated image
            if not self.bounds.includes(iter_pos):
                if not periodic:
                    import warnings
                    warnings.warn(
                        "Warning: position (%f,%f) not within the bounds "%(iter_pos.x,iter_pos.y) +
                        "of the gridded values: " + str(self.bounds) +
                        ".  Returning 0 for lensing observables at this point.")
                    g1.append(0.)
                    g2.append(0.)
                    mu.append(1.)
                else:
                    # Treat this as a periodic box.
                    wrap_pos = galsim.PositionD(
                        (iter_pos.x-self.bounds.xmin) % dx + self.bounds.xmin,
                        (iter_pos.y-self.bounds.ymin) % dy + self.bounds.ymin
                        )
                    g1.append(sbii_g1.xValue((wrap_pos-self.center)/self.grid_spacing))
                    g2.append(sbii_g2.xValue((wrap_pos-self.center)/self.grid_spacing))
                    mu.append(sbii_mu.xValue((wrap_pos-self.center)/self.grid_spacing)+1.)

            else:
                g1.append(sbii_g1.xValue((iter_pos-self.center)/self.grid_spacing))
                g2.append(sbii_g2.xValue((iter_pos-self.center)/self.grid_spacing))
                mu.append(sbii_mu.xValue((iter_pos-self.center)/self.grid_spacing)+1.)

        if isinstance(pos, galsim.PositionD):
            return g1[0], g2[0], mu[0]
        elif isinstance(pos[0], np.ndarray):
            return np.array(g1), np.array(g2), np.array(mu)
        elif len(pos_x) == 1 and not isinstance(pos[0],list):
            return g1[0], g2[0], mu[0]
        else:
            return g1, g2, mu

class PowerSpectrumRealizer(object):
    """Class for generating realizations of power spectra with any area and pixel size.

    This class is not one that end-users should expect to interact with.  It is designed to quickly
    generate many realizations of the same shear power spectra on a square grid.  The initializer
    sets up the grids in k-space and computes the power on them.  It also computes spin weighting
    terms.  You can alter any of the setup properties later.  It currently only works for square
    grids (at least, much of the internals would be incorrect for non-square grids), so while it
    nominally contains arrays that could be allowed to be non-square, the constructor itself
    enforces squareness.

    @param ngrid            The size of the grid in one dimension.
    @param pixel_size       The size of the pixel sides, in units consistent with the units expected
                            by the power spectrum functions.
    @param e_power_function See description of this parameter in the documentation for the
                            PowerSpectrum class.
    @param b_power_function See description of this parameter in the documentation for the
                            PowerSpectrum class.
    """
    def __init__(self, ngrid, pixel_size, p_E, p_B):
        # Set up the k grids in x and y, and the instance variables
        self.set_size(ngrid, pixel_size)
        self.set_power(p_E, p_B)

    def set_size(self, ngrid, pixel_size):
        self.nx = ngrid
        self.ny = ngrid
        self.pixel_size = float(pixel_size)

        # Setup some handy slices for indexing different parts of k space
        self.ikx = slice(0,self.nx/2+1)       # positive kx values, including 0, nx/2
        self.ikxp = slice(1,(self.nx+1)/2)    # limit to only values with a negative value
        self.ikxn = slice(-1,self.nx/2,-1)    # negative kx values

        # We always call this with nx=ny, so behavior with nx != ny is not tested.
        # However, we make a basic attempt to enable such behavior in the future if needed.
        self.iky = slice(0,self.ny/2+1)
        self.ikyp = slice(1,(self.ny+1)/2)
        self.ikyn = slice(-1,self.ny/2,-1)

        # Set up the scalar k grid. Generally, for a box size of L (in one dimension), the grid
        # spacing in k_x or k_y is Delta k=2pi/L
        self.kx, self.ky = galsim.utilities.kxky((self.ny,self.nx))
        self.kx /= self.pixel_size
        self.ky /= self.pixel_size

        # Compute the spin weightings
        self._generate_exp2ipsi()

    def set_power(self, p_E, p_B):
        self.p_E = p_E
        self.p_B = p_B
        if p_E is None:  self.amplitude_E = None
        else:            self.amplitude_E = np.sqrt(self._generate_power_array(p_E))/self.pixel_size
        if p_B is None:  self.amplitude_B = None
        else:            self.amplitude_B = np.sqrt(self._generate_power_array(p_B))/self.pixel_size

    def recompute_power(self):
        self.set_power(self.p_E, self.p_B)

    def __call__(self, gd):
        """Generate a realization of the current power spectrum.

        @param gd               A Gaussian deviate to use when generating the shear fields.

        @return a tuple of NumPy arrays (g1,g2,kappa) for the shear and convergence.
        """
        ISQRT2 = np.sqrt(1.0/2.0)

        if not isinstance(gd, galsim.GaussianDeviate):
            raise TypeError(
                "The gd provided to the PowerSpectrumRealizer is not a GaussianDeviate!")

        # Generate a random complex realization for the E-mode, if there is one
        if self.amplitude_E is not None:
            r1 = galsim.utilities.rand_arr(self.amplitude_E.shape, gd)
            r2 = galsim.utilities.rand_arr(self.amplitude_E.shape, gd)
            E_k = np.empty((self.ny,self.nx)).astype(type(1.+1.j))
            E_k[:,self.ikx] = self.amplitude_E * (r1 + 1j*r2) * ISQRT2
            # E_k corresponds to real kappa, so E_k[-k] = conj(E_k[k])
            self._make_hermitian(E_k)
        else: E_k = 0

        # Generate a random complex realization for the B-mode, if there is one
        if self.amplitude_B is not None:
            r1 = galsim.utilities.rand_arr(self.amplitude_B.shape, gd)
            r2 = galsim.utilities.rand_arr(self.amplitude_B.shape, gd)
            B_k = np.empty((self.ny,self.nx)).astype(type(1.+1.j))
            B_k[:,self.ikx] = self.amplitude_B * (r1 + 1j*r2) * ISQRT2
            # B_k corresponds to imag kappa, so B_k[-k] = -conj(B_k[k])
            # However, we later multiply this by i, so that means here B_k[-k] = conj(B_k[k])
            self._make_hermitian(B_k)
        else:
            B_k = 0

        # In terms of kappa, the E mode is the real kappa, and the B mode is imaginary kappa:
        # In fourier space, both E_k and B_k are complex, but the same E + i B relation holds.
        kappa_k = E_k + 1j * B_k

        # Compute gamma_k as exp(2i psi) kappa_k
        # Equation 2.1.12 of Kaiser & Squires (1993, ApJ, 404, 441) is equivalent to:
        #   gamma_k = -self.exp2ipsi * kappa_k
        # But of course, they only considered real (E-mode) kappa.
        # However, this equation has a sign error.  There should not be a minus in front.
        # If you follow their subsequent deviation, you will see that they drop the minus sign
        # when they get to 2.1.15 (another - appears from the derivative).  2.1.15 is correct.
        # e.g. it correctly produces a positive point mass for tangential shear ~ 1/r^2.
        # So this implies that the minus sign in 2.1.12 should not be there.
        gamma_k = self.exp2ipsi * kappa_k

        # And go to real space to get the real-space shear and convergence fields.
        # Note the multiplication by N is needed because the np.fft.ifft2 implicitly includes a
        # 1/N^2, and for proper normalization we need a factor of 1/N.
        gamma = self.nx * np.fft.ifft2(gamma_k)
        # Make them contiguous, since we need to use them in an Image, which requires it.
        g1 = np.ascontiguousarray(np.real(gamma))
        g2 = np.ascontiguousarray(np.imag(gamma))

        # Could do the same thing with kappa..
        #kappa = self.nx * np.fft.ifft2(kappa_k)
        #k = np.ascontiguousarray(np.real(kappa))

        # But, since we don't care about imag(kappa), this is a bit faster:
        if E_k is 0:
            k = np.zeros((self.ny,self.nx))
        else:
            k = self.nx * np.fft.irfft2(E_k[:,self.ikx], s=(self.ny,self.nx))

        return g1, g2, k

    def _make_hermitian(self, P_k):
        # Make P_k[-k] = conj(P_k[k])
        # First update the kx=0 values to be consistent with this.
        P_k[self.ikyn,0] = np.conj(P_k[self.ikyp,0])
        P_k[0,0] = np.real(P_k[0,0])  # Not reall necessary, since P_k[0,0] = 0, but
                                      # I do it anyway for the sake of pedantry...
        # Then fill the kx<0 values appropriately
        P_k[self.ikyp,self.ikxn] = np.conj(P_k[self.ikyn,self.ikxp])
        P_k[self.ikyn,self.ikxn] = np.conj(P_k[self.ikyp,self.ikxp])
        P_k[0,self.ikxn] = np.conj(P_k[0,self.ikxp])
        # For even nx,ny, there are a few more changes needed.
        if self.ny % 2 == 0:
            # Note: this is a bit more complicated if you have to separately check whether
            # nx and/or ny are even.  I ignore this subtlety until we decide it is needed.
            P_k[self.ikyn,self.nx/2] = np.conj(P_k[self.ikyp,self.nx/2])
            P_k[self.ny/2,self.ikxn] = np.conj(P_k[self.ny/2,self.ikxp])
            P_k[self.ny/2,0] = np.real(P_k[self.ny/2,0])
            P_k[0,self.nx/2] = np.real(P_k[0,self.nx/2])
            P_k[self.ny/2,self.nx/2] = np.real(P_k[self.ny/2,self.nx/2])

    def _generate_power_array(self, power_function):
        # Internal function to generate the result of a power function evaluated on a grid,
        # taking into account the symmetries.
        power_array = np.empty((self.ny, self.nx/2+1))

        # Set up the scalar |k| grid using just the positive kx,ky
        k = np.sqrt(self.kx[self.iky,self.ikx]**2 + self.ky[self.iky,self.ikx]**2)

        # Fudge the value at k=0, so we don't have to evaluate power there
        k[0,0] = k[1,0]
        # Raise a clear exception for LookupTable that are not defined on the full k range!
        if isinstance(power_function, galsim.LookupTable):
            mink = np.min(k)
            maxk = np.max(k)
            if mink < power_function.x_min or maxk > power_function.x_max:
                raise ValueError(
                    "LookupTable P(k) is not defined for full k range on grid, %f<k<%f"%(mink,maxk))
        P_k = power_function(k)

        # Now fix the k=0 value of power to zero
        assert type(P_k) is np.ndarray
        P_k[0,0] = type(P_k[0,1])(0.)
        if np.any(P_k < 0):
            raise ValueError("Negative power found for some values of k!")

        power_array[self.iky, self.ikx] = P_k
        power_array[self.ikyn, self.ikx] = P_k[self.ikyp, self.ikx]
        return power_array

    def _generate_exp2ipsi(self):
        # exp2ipsi = (kx + iky)^2 / |kx + iky|^2 is the phase of the k vector.
        kz = self.kx + self.ky*1j
        # exp(2i psi) = kz^2 / |kz|^2
        ksq = kz*np.conj(kz)
        # Need to adjust denominator for kz=0 to avoid division by 0.
        ksq[0,0] = 1.
        self.exp2ipsi = kz*kz/ksq
        # Note: this leaves exp2ipsi[0,0] = 0, but it turns out that's ok, since we only
        # ever multiply it by something that is 0 anyway (amplitude[0,0] = 0).

def kappaKaiserSquires(g1, g2):
    """Perform a Kaiser & Squires (1993) inversion to get a convergence map from gridded shears.

    This function takes gridded shears and constructs a convergence map from them.  While this is
    complicated in reality by the non-gridded galaxy positions, it is a straightforward
    implementation using Fourier transforms for the case of gridded galaxy positions.  Note that
    there are additional complications when dealing with real observational issues like shape noise
    that are not handled by this function, and likewise there are known edge effects.

    Note that, like any process that attempts to recover information from discretely sampled data,
    the `kappa_E` and `kappa_B` maps returned by this function are subject to aliasing.  There will
    be distortions if there are non-zero frequency modes in the lensing field represented by `g1`
    and `g2` at more than half the frequency represented by the `g1`, `g2` grid spacing.  To avoid
    this issue in practice you can smooth the input `g1`, `g2` to effectively bandlimit them (the
    same smoothing kernel will be present in the output `kappa_E`, `kappa_B`).  If applying this
    function to shears drawn randomly according to some power spectrum, the power spectrum that is
    used should be modified to go to zero above the relevant maximum k value for the grid being
    used.

    @param g1  Square Image or NumPy array containing the first component of shear.
    @param g2  Square Image or NumPy array containing the second component of shear.

    @returns the tuple (kappa_E, kappa_B), as NumPy arrays.

    The returned kappa_E represents the convergence field underlying the input shears.
    The returned kappa_B is the convergence field generated were all shears rotated by 45 degrees
    prior to input.
    """
    # Checks on inputs
    import galsim.utilities
    if isinstance(g1, galsim.Image) and isinstance(g2, galsim.Image):
        g1 = g1.array
        g2 = g2.array
    elif isinstance(g1, np.ndarray) and isinstance(g2, np.ndarray):
        pass
    else:
        raise TypeError("Input g1 and g2 must be galsim Image or NumPy arrays.")
    if g1.shape != g2.shape:
        raise ValueError("Input g1 and g2 must be the same shape.")
    if g1.shape[0] != g1.shape[1]:
        raise NotImplementedError("Non-square input shear grids not supported.")

    # Then setup the kx, ky grids
    kx, ky = galsim.utilities.kxky(g1.shape)
    kz = kx + ky*1j

    # exp(2i psi) = kz^2 / |kz|^2
    ksq = kz*np.conj(kz)
    # Need to adjust denominator for kz=0 to avoid division by 0.
    ksq[0,0] = 1.
    exp2ipsi = kz*kz/ksq

    # Build complex g = g1 + i g2
    gz = g1 + g2*1j

    # Go to fourier space
    gz_k = np.fft.fft2(gz)

    # Equation 2.1.12 of Kaiser & Squires (1993) is equivalent to:
    #   kz_k = -np.conj(exp2ipsi)*gz_k
    # However, this equation has a sign error.  There should not be a minus in front.
    # If you follow their subsequent deviation, you will see that they drop the minus sign
    # when they get to 2.1.15 (another - appears from the derivative).  2.1.15 is correct.
    # e.g. it correctly produces a positive point mass for tangential shear ~ 1/r^2.
    # So this implies that the minus sign in 2.1.12 should not be there.
    kz_k = np.conj(exp2ipsi)*gz_k

    # Come back to real space
    kz = np.fft.ifft2(kz_k)

    # kz = kappa_E + i kappa_B
    kappaE = np.real(kz)
    kappaB = np.imag(kz)
    return kappaE, kappaB

class xip_integrand:
    """Utility class to assist in calculating the xi_+ shear correlation function from power
    spectra."""
    def __init__(self, pk, r):
        self.pk = pk
        self.r = r
    def __call__(self, k):
        return k * self.pk(k) * galsim.bessel.j0(self.r*k)

class xim_integrand:
    """Utility class to assist in calculating the xi_- shear correlation function from power
    spectra."""
    def __init__(self, pk, r):
        self.pk = pk
        self.r = r
    def __call__(self, k):
        return k * self.pk(k) * galsim.bessel.jn(4,self.r*k)<|MERGE_RESOLUTION|>--- conflicted
+++ resolved
@@ -120,17 +120,10 @@
     spectra, which is normally given as a function P(k).  The typical thing is to just use a lambda
     function in Python (i.e., a function that is not associated with a name); for example, to define
     P(k)=k^2, one would use `lambda k : k**2`.  But the power spectra can also be more complicated
-<<<<<<< HEAD
     user-defined functions that take a single argument `k` and return the power at that `k` value,
     or they can be instances of the LookupTable class for power spectra that are known at
-    particular k values but for which there is not a simple analytic form.
+    particular `k` values but for which there is not a simple analytic form.
     
-=======
-    user-defined functions that take a single argument k and return the power at that k value, or
-    they can be instances of the LookupTable class for power spectra that are known at particular k
-    values but for which there is not a simple analytic form.
-
->>>>>>> ff9c5f72
     Cosmologists often express the power spectra in terms of an expansion in spherical harmonics
     (ell), i.e., the C_ell values.  In the flat-sky limit, we can replace ell with k and C_ell with
     P(k).  Thus, k and P(k) have dimensions of inverse angle and angle^2, respectively.  It is quite
@@ -176,13 +169,8 @@
     @param delta2           Is the power actually given as dimensionless Delta^2, which requires us
                             to multiply by 2pi / k^2 to get the shear power P(k) in units of
                             angle^2?  [default: False]
-<<<<<<< HEAD
     @param units            The angular units used for the power spectrum (i.e. the units of 
                             k^-1 and sqrt(P)). This should be either an AngleUnit instance
-=======
-    @param units            The angular units used for the power spectrum (i.e. the units of
-                            k^-1 and sqrt(P)). This should be either a galsim.AngleUnit instance
->>>>>>> ff9c5f72
                             (e.g. galsim.radians) or a string (e.g. 'radians'). [default: arcsec]
     """
     _req_params = {}
@@ -991,21 +979,12 @@
                 >>> g1, g2 = my_ps.getShear(pos = (12, 412))
 
         3. Get the shears for a bunch of points at once:
-<<<<<<< HEAD
         
                 >>> xlist = [ 141, 313,  12, 241, 342 ]
                 >>> ylist = [  75, 199, 306, 225, 489 ]
                 >>> poslist = [ galsim.PositionD(xlist[i],ylist[i]) for i in range(len(xlist)) ]
                 >>> g1, g2 = my_ps.getShear( poslist )
                 >>> g1, g2 = my_ps.getShear( (xlist, ylist) )
-=======
-
-               xlist = [ 141, 313,  12, 241, 342 ]
-               ylist = [  75, 199, 306, 225, 489 ]
-               poslist = [ galsim.PositionD(xlist[i],ylist[i]) for i in range(len(xlist)) ]
-               g1, g2 = my_ps.getShear( poslist )
-               g1, g2 = my_ps.getShear( (xlist, ylist) )
->>>>>>> ff9c5f72
 
            Both calls do the same thing.  The returned g1, g2 this time are lists of g1, g2 values.
            The lists are the same length as the number of input positions.
