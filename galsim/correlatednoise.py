--- conflicted
+++ resolved
@@ -179,10 +179,8 @@
 
         # Finally generate a random field in Fourier space with the right PS
         noise_array = _generate_noise_from_rootps(self.getRNG(), rootps)
-        # Add it to the image (note that the noise_array dimensions are always even, and possibly
-        # larger than the image.bounds to ensure this, so only take the pixels necessary)
-        image += galsim.ImageViewD(
-            noise_array[0:image.array.shape[0], 0:image.array.shape[1]], scale=image.scale)
+        # Add it to the image
+        image += galsim.ImageViewD(noise_array, scale=image.scale)
         return image
 
     def applyWhiteningTo(self, image):
@@ -268,10 +266,7 @@
 
         # Finally generate a random field in Fourier space with the right PS and add to image
         noise_array = _generate_noise_from_rootps(self.getRNG(), rootps_whitening)
-        # Note that the noise_array dimensions are always even, and possibly larger than the
-        # image.bounds to ensure this, so only take the pixels necessary
-        image += galsim.ImageViewD(
-            noise_array[0:image.array.shape[0], 0:image.array.shape[1]], scale=image.scale)
+        image += galsim.ImageViewD(noise_array, scale=image.scale)
 
         # Return the variance to the interested user
         return variance
@@ -479,7 +474,7 @@
         self._profile = galsim.Convolve(
             [self._profile, galsim.AutoCorrelate(gsobject)], gsparams=gsparams)
 
-    def draw(self, image=None, dx=None, wmult=1., add_to_image=False, offset=None):
+    def draw(self, image=None, dx=None, wmult=1., add_to_image=False):
         """The draw method for profiles storing correlation functions.
 
         This is a very mild reimplementation of the draw() method for GSObjects.  The normalization
@@ -490,7 +485,7 @@
         """
         return self._profile.draw(
             image=image, dx=dx, gain=1., wmult=wmult, normalization="surface brightness",
-            add_to_image=add_to_image, use_true_center=False, offset=offset)
+            add_to_image=add_to_image, use_true_center=False)
 
     def calculateCovarianceMatrix(self, bounds, dx):
         """Calculate the covariance matrix for an image with specified properties.
@@ -507,27 +502,15 @@
         @return The covariance matrix (as an ImageD)
         """
         return galsim._galsim._calculateCovarianceMatrix(self._profile.SBProfile, bounds, dx)
-
-    def _next_even_shape(self, shape):
-        """Internal utility function.  Given an input tuple `shape` of length `N`, returns the tuple
-
-            ( 2 * ((1 + 1) / 2), 2 * ((2 + 1) / 2), ... , 2 * ((N - 1 + 1) / 2) )
-
-        i.e. the tuple of purely even numbers that are equal to the corresponding element in `shape`
-        or greater than it by one.
-        """
-        retlist = [2 * ((i + 1) / 2) for i in shape]
-        return tuple(retlist)
 
     def _get_update_rootps(self, shape, dx):
         """Internal utility function for querying the rootps cache, used by applyTo and 
         applyWhiteningTo methods.
         """ 
         # First check whether we can just use a stored power spectrum (no drawing necessary if so)
-        shape_even = self._next_even_shape(shape) # Stored power spectra only ever even
         use_stored = False
         for rootps_array, scale in self._rootps_store:
-            if shape_even == rootps_array.shape:
+            if shape == rootps_array.shape:
                 if ((dx <= 0. and scale == 1.) or (dx == scale)):
                     use_stored = True
                     rootps = rootps_array
@@ -536,61 +519,12 @@
         # If not, draw the correlation function to the desired size and resolution, then DFT to
         # generate the required array of the square root of the power spectrum
         if use_stored is False:
-
-            # Prepare the image for the correlation function
-            # (Only an image of one half the CF is needed as it must be 2-fold symmetric)
-            newcf = galsim.ImageD(shape_even[1] / 2 + 1, shape_even[0])
-
-            # Set the scale based on dx...
+            newcf = galsim.ImageD(shape[1], shape[0]) # set the corr func to be the correct size
+            # set the scale based on dx...
             if dx <= 0.:
                 newcf.scale = 1. # New Images have scale() = 0 unless otherwise set.
             else:
                 newcf.scale = dx
-<<<<<<< HEAD
-
-            # Then draw this correlation function, putting the centroid in the middle row but
-            # leftmost column
-            self.draw(
-                newcf, dx=None, #) # Setting dx=None uses newcf.scale as determined above
-                offset=(-(newcf.array.shape[1] / 2), 0.)) # Moves centroid to far left
-            # Circular roll the half CF along y direction that it is centred on [0, 0]
-            newcf_rolled_array = galsim.utilities.roll2d(
-                newcf.array, (-(newcf.array.shape[0] / 2), 0))
-
-            # Then estimate the power spectrum using the fact that the CF is (real) Hermitian
-            ps = np.fft.irfft2(newcf_rolled_array) * np.product(shape)**2
-
-#            import matplotlib.pyplot as plt
-#            import pdb; pdb.set_trace()
-
-            # Since we just drew it, save the variance value for posterity.
-            #var = newcf(newcf.bounds.center())
-            var = newcf_rolled_array[0, 0]
-            self._variance_stored = var # Store variance for next time 
-
-#            print 'newcf = ',newcf_rolled_array
-#            print 'ps = ',ps
-            print 'var = ', var
-            print 'min cf = ', np.min(newcf.array)
-            print 'max cf = ', np.max(newcf.array)
-            print 'min real = ', np.min(ps)
-            print 'max real = ', np.max(ps)
-#            print 'min imag = ',np.min(np.imag(ps))
-#            print 'max imag = ',np.max(np.imag(ps))
-            if np.any(np.real(ps) < -1.e-12 * var):
-#                import matplotlib.pyplot as plt
-#                import pdb; pdb.set_trace()
-                raise RuntimeError("Found negative values in power spectrum of the correlated "+
-                                   "noise.  It should be positive real: this suggests that an "+
-                                   "earlier operation or combination (perhaps subtraction?) has "+
-                                   "led to an unphysical correlation function.")
- 
-
-            #if np.any(np.abs(np.imag(ps)) > 1.e-12 * var):
-            #    raise RuntimeError("Found complex values in CorrelationFunction power spectrum." +
-            #                       "It should be positive real.")
-            rootps = np.sqrt(ps)
-=======
             # Then draw this correlation function into an array.
             # Setting dx=None uses the newcf image scale set above.
             self.draw(newcf, dx=None)
@@ -620,7 +554,6 @@
                     raise RuntimeError("Found complex values in CorrelationFunction power spectrum." +
                                     "It should be positive real.")
                 rootps = np.sqrt(np.abs(np.real(ps)))
->>>>>>> 8c8ef45a
 
             # Then add this and the relevant scale to the _rootps_store for later use
             self._rootps_store.append((rootps, newcf.scale))
@@ -634,10 +567,9 @@
         @return rootps_whitening, variance
         """ 
         # First check whether we can just use a stored whitening power spectrum
-        shape_even = self._next_even_shape(shape) # Stored power spectra only ever even
         use_stored = False
         for rootps_whitening_array, scale, var in self._rootps_whitening_store:
-            if shape_even == rootps_whitening_array.shape:
+            if shape == rootps_whitening_array.shape:
                 if ((dx <= 0. and scale == 1.) or (dx == scale)):
                     use_stored = True
                     rootps_whitening = rootps_whitening_array
@@ -657,10 +589,10 @@
             rootps_whitening = np.sqrt(ps_whitening)                # variance, for "safety"
 
             # Finally calculate the theoretical combined variance to output alongside the image 
-            # to be generated with the rootps_whitening.  The factor of product of the even shape
+            # to be generated with the rootps_whitening.  The factor of product of the image shape
             # is required due to inverse FFT conventions, and note that although we use the [0, 0] 
             # element we could use any as the PS should be flat
-            variance = (rootps[0, 0]**2 + ps_whitening[0, 0]) / np.product(shape_even)
+            variance = (rootps[0, 0]**2 + ps_whitening[0, 0]) / np.product(shape)
 
             # Then add all this and the relevant scale dx to the _rootps_whitening_store
             self._rootps_whitening_store.append((rootps_whitening, dx, variance))
