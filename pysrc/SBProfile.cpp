--- conflicted
+++ resolved
@@ -106,20 +106,10 @@
         // but it's easier to do that than write out the full class_ type.
         wrapper
             .def("drawShoot", 
-<<<<<<< HEAD
-                 (void (SBProfile::*)(Image<U> &, double, double, UniformDeviate& ) 
+                 (void (SBProfile::*)(Image<U> &, double, double, UniformDeviate& , int) 
                   const)&SBProfile::drawShoot,
-                 (bp::arg("image"), bp::arg("N")=0., bp::arg("noise")=0., bp::arg("ud")=1),
-                 "Draw object into existing image using photon shooting.")
-            .def("drawShoot", 
-                 (void (SBProfile::*)(ImageView<U>, double, double, UniformDeviate& ) 
-                  const)&SBProfile::drawShoot,
-                 (bp::arg("image"), bp::arg("N")=0., bp::arg("noise")=0., bp::arg("ud")=1),
-                 "Draw object into existing image using photon shooting.")
-=======
-                 (double (SBProfile::*)(Image<U> &, double, UniformDeviate, int) 
-                  const)&SBProfile::drawShoot,
-                 (bp::arg("image"), bp::arg("N")=0., bp::arg("ud")=1, bp::arg("poissonFlux")=0),
+                 (bp::arg("image"), bp::arg("N")=0., bp::arg("noise")=0., bp::arg("ud")=1,
+                  bp::arg("poissonFlux")=0),
                  "Draw object into existing image using photon shooting.\n"
                  "\n"
                  "Setting optional integer arg possionFlux != 0 allows profile flux to vary \n"
@@ -127,16 +117,16 @@
                  "\n"
                  "Returns number of photons that land outside image.")
             .def("drawShoot", 
-                 (double (SBProfile::*)(ImageView<U>, double, UniformDeviate, int) 
+                 (void (SBProfile::*)(ImageView<U>, double, double, UniformDeviate& , int) 
                   const)&SBProfile::drawShoot,
-                 (bp::arg("image"), bp::arg("N")=0., bp::arg("ud")=1, bp::arg("poissonFlux")=0),
+                 (bp::arg("image"), bp::arg("N")=0., bp::arg("noise")=0., bp::arg("ud")=1,
+                  bp::arg("poissonFlux")=0),
                  "Draw object into existing image using photon shooting.\n"
                  "\n"
                  "Setting optional integer arg possionFlux != 0 allows profile flux to vary \n"
                  "according to Poisson statistics for N samples.\n"
                  "\n"
                  "Returns number of photons that land outside image.")
->>>>>>> ce64f7ef
             .def("draw", 
                  (double (SBProfile::*)(Image<U> &, double, int) const)&SBProfile::draw,
                  (bp::arg("image"), bp::arg("dx")=0., bp::arg("wmult")=1),
