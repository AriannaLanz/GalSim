// -*- c++ -*-
#ifndef SBPROFILE_H
#define SBPROFILE_H

/** 
 * @file SBProfile.h @brief Contains a class definition for two-dimensional Surface Brightness 
 * Profiles.
 *
 * The SBProfiles include common star, galaxy, and PSF shapes.
 */

#include <cmath>
#include <list>
#include <map>
#include <vector>
#include <algorithm>
#include <boost/shared_ptr.hpp>

#include "Std.h"
#include "Shear.h"
#include "FFT.h"
#include "Table.h"
#include "Random.h"
#include "Angle.h"
#include "integ/Int.h"

#include "Image.h"

#include "Laguerre.h"

#include "PhotonArray.h"

// ??? Ask for super-Nyquist sampling factor in draw??
namespace galsim {

    namespace sbp {

        // Magic numbers:
<<<<<<< HEAD

        /// Constant giving minimum FFT size we're willing to do.
=======
        
        /// @brief Constant giving minimum FFT size we're willing to do.
>>>>>>> bdfa2643
        const int minimum_fft_size = 128;

        /// @brief Constant giving maximum FFT size we're willing to do.
        const int maximum_fft_size = 4096;

        /**
         * @brief A threshold parameter used for setting the stepK value for FFTs.
         *
         * The FFT's stepK is set so that at most a fraction alias_threshold
         * of the flux of any profile is aliased.
         */
        const double alias_threshold = 5.e-3;

        /**
         * @brief A threshold parameter used for setting the maxK value for FFTs.
         *
         * The FFT's maxK is set so that the k-values that are excluded off the edge of 
         * the image are less than maxk_threshold.
         */
        const double maxk_threshold = 1.e-3;

        //@{
        /** 
         * @brief The target accuracy for realspace convolution.
         */
        const double realspace_conv_relerr = 1.e-3;
        const double realspace_conv_abserr = 1.e-6;
        //@}

        /**
         * @brief Accuracy of values in k-space.
         *
         * If a k-value is less than kvalue_accuracy, then it may be set to zero.
         * Similarly, if an alternate calculation has errors less than kvalue_accuracy,
         * then it may be used instead of an exact calculation.
         * Note: This does not necessarily imply that all kvalues are this accurate.
         * There may be cases where other choices we have made lead to errors greater 
         * than this.  But whenever we do an explicit calculation about this, this is
         * the value we use.
         *
         * Note that this would typically be more stringent than maxk_threshold.
         */
        const double kvalue_accuracy = 1.e-5;

        //@{
        /**
         * @brief Target accuracy for other integrations in SBProfile
         *
         * For Sersic and Moffat, we numerically integrate the Hankel transform.
         * These are used for the precision in those integrals.
         */
        const double integration_relerr = kvalue_accuracy;
        const double integration_abserr = kvalue_accuracy * 1.e-2;
        //@}
    }

    /// @brief Exception class thrown by SBProfiles.
    class SBError : public std::runtime_error 
    {
    public:
        SBError(const std::string& m="") : std::runtime_error("SB Error: " + m) {}
    };

    /** 
     * @brief A base class representing all of the 2D surface brightness profiles that 
     * we know how to draw.
     *
     * Every SBProfile knows how to draw an Image<float> of itself in real and k space.  Each also
     * knows what is needed to prevent aliasing or truncation of itself when drawn.
     * **Note** that when you use the SBProfile::draw() routines you will get an image of 
     * **surface brightness** values in each pixel, not the flux that fell into the pixel.  To get
     * flux, you must multiply the image by (dx*dx).
     * drawK() routines are normalized such that I(0,0) is the total flux.
     * Currently we have the following possible implementations of SBProfile:
     * Basic shapes: SBBox, SBGaussian, SBExponential, SBAiry, SBSersic
     * SBLaguerre: Gauss-Laguerre expansion
     * SBDistort: affine transformation of another SBProfile
     * SBRotate: rotated version of another SBProfile
     * SBAdd: sum of SBProfiles
     * SBConvolve: convolution of other SBProfiles
     * SBInterpolatedImage: surface brightness profiles defined by an image and interpolant.
     * SBDeconvolve: deconvolve one SBProfile with another
     *
     * This isn't an abstract base class.  An SBProfile is a concrete object
     * which internally has a pointer to the implementation details (which _is_ an abstract
     * base class).  Furthermore, all SBProfiles are immutable objects.  Any changes
     * are made through modifiers that return a new object.  (e.g. setFlux,
     * shear, shift, etc.)  This means that we can safely make SBProfiles use shallow
     * copies, since that will never be confusing, which in turn means that SBProfiles
     * can be safely returned by value, used in containers (e.g. list<SBProfile>), etc.
     *
     * The only constructor for SBProfile is the copy constructor.  All SBProfiles need
     * to be created as one of the derived types that have real constructors.
     *
     * Well, technically, there is also a default constructor to make it easier to use
     * containers of SBProfiles.  However, it is an error to use an SBProfile that
     * has been default constructed for any purpose. 
     *
     * The assignment operator does a shallow copy, replacing the current contents of
     * the SBProfile with that of the rhs profile.  
     *
     */

    class SBDistort;

    class SBProfile
    {
    public:

        /**
         * @brief Default constructor for convenience only.  Do not use!
         *
         * This constructor is only provided so you can do things like:
         * @code
         * std::list<SBProfile> prof_list;
         * prof_list.push_back(psf);
         * prof_list.push_back(gal);
         * prof_list.push_back(pix);
         * @endcode
         * The default constructor for std::list strangely requires a default
         * constructor for the argument type, even though it isn't ever really used.
         */
        SBProfile() {}

        /// Only legitimate public constructor is a copy constructor.
        SBProfile(const SBProfile& rhs) : _pimpl(rhs._pimpl) {}

        /// operator= replaces the current contents with those of the rhs.
        SBProfile& operator=(const SBProfile& rhs) 
        { _pimpl = rhs._pimpl; return *this; }

        /// Destructor isn't virtual, since derived classes don't have anything to cleanup.
        ~SBProfile() 
        {
            // Not strictly necessary, but it sets the ptr to 0, so if somehow someone
            // manages to use an SBProfile after it was deleted, the assert(_pimpl.get())
            // will trigger an exception.
            _pimpl.reset();
        }

        /** 
         * @brief Return value of SBProfile at a chosen 2D position in real space.
         *
         * Assume all are real-valued.  xValue() may not be implemented for derived classes 
         * (SBConvolve) that require an FFT to determine real-space values.  In this case, an 
         * SBError will be thrown.
         *
         * @param[in] p 2D position in real space.
         */
        double xValue(const Position<double>& p) const
        { 
            assert(_pimpl.get());
            return _pimpl->xValue(p); 
        }

        /**
         * @brief Return value of SBProfile at a chosen 2D position in k space.
         *
         * @param[in] _p 2D position in k space.
         */
        std::complex<double> kValue(const Position<double>& k) const
        { 
            assert(_pimpl.get());
            return _pimpl->kValue(k); 
        }

        //@{
        /**
         *  @brief Define the range over which the profile is not trivially zero.
         *
         *  These values are used when a real-space convolution is requested to define
         *  the appropriate range of integration.
         *  The implementation here is +- infinity for both x and y.  
         *  Derived classes may override this if they a have different range.
         */
        void getXRange(double& xmin, double& xmax, std::vector<double>& splits) const 
        { 
            assert(_pimpl.get());
            _pimpl->getXRange(xmin,xmax,splits); 
        }

        void getYRange(double& ymin, double& ymax, std::vector<double>& splits) const 
        { 
            assert(_pimpl.get());
            _pimpl->getYRange(ymin,ymax,splits); 
        }

        void getYRange(double x, double& ymin, double& ymax, std::vector<double>& splits) const 
        { 
            assert(_pimpl.get());
            _pimpl->getYRange(x,ymin,ymax,splits); 
        }
        //@}

<<<<<<< HEAD
        /// @brief Value of k beyond which aliasing can be neglected.
        double maxK() const 
        { 
            assert(_pimpl.get());
            return _pimpl->maxK(); 
        }
=======
        /**
         * @brief Return value of SBProfile at a chosen 2D position in k space.
         *
         * @param[in] k 2D position in k space.
         */
        virtual std::complex<double> kValue(const Position<double>& k) const =0; 

        virtual double maxK() const =0; ///< Value of k beyond which aliasing can be neglected.
>>>>>>> bdfa2643

        /// @brief Image pixel spacing that does not alias maxK.
        double nyquistDx() const { return M_PI / maxK(); }

        /// @brief Sampling in k space necessary to avoid folding too much of image in x space.
        double stepK() const 
        { 
            assert(_pimpl.get());
            return _pimpl->stepK(); 
        }

        /// @brief Characteristic that can affect efficiency of evaluation.
        bool isAxisymmetric() const 
        { 
            assert(_pimpl.get());
            return _pimpl->isAxisymmetric(); 
        }

        /**
         *  @brief The presence of hard edges help determine whether real space 
         *  convolution might be a better choice.
         */
        bool hasHardEdges() const
        {
            assert(_pimpl.get());
            return _pimpl->hasHardEdges();
        }

        /** 
         * @brief Characteristic that can affect efficiency of evaluation.
         *
         * SBProfile is "analytic" in the real domain if values can be determined immediately at 
         * any position through formula or a stored table (no DFT).
         */
        bool isAnalyticX() const 
        { 
            assert(_pimpl.get());
            return _pimpl->isAnalyticX(); 
        }

        /**
         * @brief Characteristic that can affect efficiency of evaluation.
         * 
         * SBProfile is "analytic" in the k domain if values can be determined immediately at any 
         * position through formula or a stored table (no DFT).
         */
        bool isAnalyticK() const 
        { 
            assert(_pimpl.get());
            return _pimpl->isAnalyticK(); 
        }

        /// @brief Returns (X, Y) centroid of SBProfile.
        Position<double> centroid() const 
        { 
            assert(_pimpl.get());
            return _pimpl->centroid(); 
        }

        /// @brief Get the total flux of the SBProfile.
        double getFlux() const 
        { 
            assert(_pimpl.get());
            return _pimpl->getFlux(); 
        }

        // ****Methods implemented in base class****

        // Transformations (all are special cases of affine transformations via SBDistort):

        /**
         * @brief Multiple the flux by fluxRatio
         *
         * This returns a new SBProfile that represents a new Surface Brightness 
         * Profile with the new flux. 
         */
        SBDistort scaleFlux(double fluxRatio) const; 

        /**
         * @brief Set the flux to a new value
         *
         * This returns a new SBProfile that represents a new Surface Brightness 
         * Profile with the new flux. 
         */
        SBDistort setFlux(double flux) const; 

        /**
         * @brief Ellipse distortion transformation (affine without rotation).
         *
         * This returns a new SBProfile that represents a new Surface Brightness 
         * Profile with the requested transformation.
         */
        SBDistort distort(const Ellipse& e) const; 

        /** 
         * @brief Shear distortion transformation (affine without rotation or dilation).
         *
         * This returns a pointer to a new SBProfile that represents a new Surface Brightness 
         * Profile sheared by the given amount..
         */
        SBDistort shear(double e1, double e2) const;

        /** 
         * @brief Rotation distortion transformation.
         *
         * This returns a pointer to a new SBProfile that represents a new Surface Brightness 
         * Profile rotated by the given angle.
         */
        SBDistort rotate(const Angle& theta) const;

        /**
         * @brief Translation transformation.
         *
         * This returns a pointer to a new SBProfile that represents a new Surface Brightness 
         * Profile shifted by the given amount.
         */
        SBDistort shift(double dx, double dy) const;

        /**
         * @brief Shoot photons through this SBProfile.
         *
         * Returns an array of photon coordinates and fluxes that are drawn from the light
         * distribution of this SBProfile.  Absolute value of each photons' flux should be
         * approximately equal, but some photons can be negative as needed to represent negative
         * regions.  Note that the ray-shooting method is not intended to produce a randomized value
         * of the total object flux, so do not assume that there will be sqrt(N) error on the flux.
         * In fact most implementations will return a PhotonArray with exactly correct flux, with
         * only the *distribution* of flux on the sky that will definitely have sampling noise.
         *
         * The one definitive gaurantee is that, in the limit of large number of photons, the
         * surface brightness distribution of the photons will converge on the SB pattern defined by
         * the object.
         *
         * Objects with regions of negative flux will result in creation of photons with negative
         * flux.  Absolute value of negative photons' flux should be nearly equal to the standard
         * flux of positive photons.  Shot-noise fluctuations between the number of positive and
         * negative photons will produce noise in the total net flux carried by the output
         * [PhotonArray](@ref PhotonArray).
         *
         * The typical implementation will be to take the integral of the absolute value of flux,
         * and divide it nearly equally into N photons.  The photons are then drawn from the
         * distribution of the *absolute value* of flux.  If a photon is drawn from a region of
         * negative flux, then that photon's flux is negated.  Because of cancellation, this means
         * that each photon will carry more than `getFlux()/N` flux if there are negative-flux
         * regions in the object.  It also means that during convolution, addition, or
         * interpolation, positive- and negative-flux photons can be contributing to the same region
         * of the image.  Their cancellation means that the shot noise may be substantially higher
         * than you would expect if you had only positive-flux photons.
         *
         * The photon flux may also vary slightly as a means of speeding up photon-shooting, as an
         * alternative to rejection sampling.  See `OneDimensionalDeviate` documentation.
         *
         * It should be rare to use this method or any `PhotonArray` in user code - the method
         * `drawShoot()` will more typically put the results directly into an image.
         *
         * @param[in] N Total number of photons to produce.
         * @param[in] ud UniformDeviate that will be used to draw photons from distribution.
         * @returns PhotonArray containing all the photons' info.
         */
        PhotonArray shoot(int N, UniformDeviate& ud) const 
        { 
            assert(_pimpl.get());
            return _pimpl->shoot(N,ud); 
        }

        /**
         * @brief Return expectation value of flux in positive photons when shoot() is called
         *
         * Returns expectation value of flux returned in positive-valued photons when 
         * [shoot()](@ref shoot)
         * is called for this object.  Default implementation is to return getFlux(), if it is
         * positive, or 0 otherwise, which will be
         * the case when the SBProfile is constructed entirely from elements of the same sign.
         *
         * It should be generally true that `getPositiveFlux() - getNegativeFlux()` returns the same
         * thing as `getFlux()`.  Small difference may accrue from finite numerical accuracy in
         * cases involving lookup tables, etc.
         *
         * @returns Expected positive-photon flux.
         */
        double getPositiveFlux() const 
        { 
            assert(_pimpl.get());
            return _pimpl->getPositiveFlux(); 
        }

        /**
         * @brief Return expectation value of absolute value of flux in negative photons from 
         * shoot()
         *
         * Returns expectation value of (absolute value of) flux returned in negative-valued photons
         * when shoot() is called for this object.  
         * Default implementation is to return getFlux() if it is negative, 0 otherwise,
         * which will be the case when the SBProfile is constructed entirely from elements that
         * have the same sign.
         *
         * It should be generally true that `getPositiveFlux() - getNegativeFlux()` returns the
         * same thing as `getFlux()`.  Small difference may accrue from finite numerical accuracy 
         * in cases involving lookup tables, etc.
         *
         * @returns Expected absolute value of negative-photon flux.
         */
        double getNegativeFlux() const 
        { 
            assert(_pimpl.get());
            return _pimpl->getNegativeFlux(); 
        }

        // **** Drawing routines ****
        //@{
        /**
         * @brief Draw this SBProfile into Image by shooting photons.
         *
         * The input image must have defined boundaries and pixel scale.  The photons generated by
         * the shoot() method will be binned into the target Image.  See caveats in `shoot()`
         * docstring.  Input `Image` will be cleared before drawing in the photons.  Scale and
         * location of the `Image` pixels will not be altered.  Photons falling outside the `Image`
         * range will be ignored.
         *
         * It is important to remember that the `Image` produced by `drawShoot` represents the
         * `SBProfile` _as convolved with the square Image pixel._ So do not expect an exact match,
         * even in the limit of large photon number, between the outputs of `draw` and `drawShoot`.
         * You should convolve the `SBProfile` with an `SBBox(dx)` in order to match what will be
         * produced by `drawShoot` onto an image with pixel scale `dx`.
         *
         * @param[in] img Image to draw on.
         * @param[in] N Total number of photons to produce.
         * @param[in] ud UniformDeviate that will be used to draw photons from distribution.
         */
        template <typename T>
        void drawShoot(ImageView<T> img, double N, UniformDeviate& ud) const;
        template <typename T>
        void drawShoot(Image<T>& img, double N, UniformDeviate& ud) const 
        { drawShoot(img.view(), N, ud); }
        //@}

        /** 
         * @brief Draw an image of the SBProfile in real space.
         *
         * A square image will be
         * drawn which is big enough to avoid "folding."  If drawing is done using FFT,
         * it will be scaled up to a power of 2, or 3x2^n, whichever fits.
         * If input image has finite dimensions then these will be used, although in an FFT the 
         * image  may be calculated internally on a larger grid to avoid folding.
         * The default draw() routines decide internally whether image can be drawn directly
         * in real space or needs to be done via FFT from k space.
         * Note that if you give an input image, its origin may be redefined by the time it comes 
         * back.
         *
         * @param[in] dx    grid on which SBProfile is drawn has pitch `dx`; given `dx=0.` default, 
         *                  routine will choose `dx` to be at least fine enough for Nyquist sampling
         *                  at `maxK()`.  If you specify dx, image will be drawn with this `dx` and
         *                  you will receive an image with the aliased frequencies included.
         * @param[in] wmult specifying `wmult>1` will draw an image that is `wmult` times larger 
         *                  than the default choice, i.e. it will have finer sampling in k space 
         *                  and have less folding.
         * @returns image (as ImageViewF; if another type is preferred, then use the draw 
         *                  method that takes an image as argument)
         */
        ImageView<float> draw(double dx=0., int wmult=1) const;

        //@{
        /** 
         * @brief Draw the SBProfile in real space returning the summed flux.
         *
         * If the input image `img` is an Image (not ImageView) and has null dimension,
         * a square image will be drawn which is big enough to avoid "folding." 
         * If drawing is done using FFT, it will be scaled up to a power of 2, or 3x2^n, 
         * whichever fits.
         * If input image has finite dimensions then these will be used, although in an FFT the 
         * image may be calculated internally on a larger grid to avoid folding.
         * The default draw() routines decide internally whether image can be drawn directly
         * in real space or needs to be done via FFT from k space.
         * Note that if you give an input image, its origin may be redefined by the time it comes 
         * back.
         *
         * @param[in,out]   image (any of ImageF, ImageD, ImageS, ImageI)
         * @param[in] dx    grid on which SBProfile is drawn has pitch `dx`; given `dx=0.` default, 
         *                  routine will choose `dx` to be at least fine enough for Nyquist sampling
         *                  at `maxK()`.  If you specify dx, image will be drawn with this `dx` and
         *                  you will receive an image with the aliased frequencies included.
         * @param[in] wmult specifying `wmult>1` will draw an image that is `wmult` times larger 
         *                  than the default choice, i.e. it will have finer sampling in k space 
         *                  and have less folding.
         * @returns summed flux.
         */
        template <typename T>
        double draw(Image<T>& image, double dx=0., int wmult=1) const; 
        template <typename T>
        double draw(ImageView<T>& image, double dx=0., int wmult=1) const; 
        //@}

        //@{
        /** 
         * @brief Draw an image of the SBProfile in real space forcing the use of real methods 
         * where we have a formula for x values.
         *
         * If the input image is an Image and has null dimension, a square image will be
         * drawn which is big enough to avoid "folding." 
         * If input image has finite dimensions then these will be used, although in an FFT the 
         * image may be calculated internally on a larger grid to avoid folding.
         * Note that if you give an input image, its origin may be redefined by the time it comes 
         * back.
         *
         * @param[in,out]   image (any of ImageF, ImageD, ImageS, ImageI or views)
         * @param[in] dx    grid on which SBProfile is drawn has pitch `dx`; given `dx=0.` default, 
         *                  routine will choose `dx` to be at least fine enough for Nyquist sampling
         *                  at `maxK()`.  If you specify dx, image will be drawn with this `dx` and
         *                  you will receive an image with the aliased frequencies included.
         * @param[in] wmult specifying `wmult>1` will draw an image that is `wmult` times larger 
         *                  than the default choice, i.e. it will have finer sampling in k space 
         *                  and have less folding.
         * @returns summed flux.
         */
        template <typename T>
        double plainDraw(ImageView<T>& image, double dx=0., int wmult=1) const; 
        template <typename T>
        double plainDraw(Image<T>& image, double dx=0., int wmult=1) const; 
        //@}

        //@{
        /** 
         * @brief Draw an image of the SBProfile in real space forcing the use of Fourier transform
         * from k space.
         *
         * If the input image is an Image and has null dimension, a square image will be
         * drawn which is big enough to avoid "folding."  Drawing is done using FFT,
         * and the image will be scaled up to a power of 2, or 3x2^n, whicher fits.
         * If input image has finite dimensions then these will be used, although in an FFT the 
         * image may be calculated internally on a larger grid to avoid folding.
         * Note that if you give an input image, its origin may be redefined by the time it comes 
         * back.
         *
         * @param[in,out]   image (any of ImageF, ImageD, ImageS, ImageI or views)
         * @param[in] dx    grid on which SBProfile is drawn has pitch `dx`; given `dx=0.` default, 
         *                  routine will choose `dx` to be at least fine enough for Nyquist sampling
         *                  at `maxK()`.  If you specify dx, image will be drawn with this `dx` and
         *                  you will receive an image with the aliased frequencies included.
         * @param[in] wmult specifying `wmult>1` will draw an image that is `wmult` times larger 
         *                  than the default choice, i.e. it will have finer sampling in k space 
         *                  and have less folding.
         * @returns summed flux.
         */
        template <typename T>
        double fourierDraw(ImageView<T>& image, double dx=0., int wmult=1) const; 
        template <typename T>
        double fourierDraw(Image<T>& image, double dx=0., int wmult=1) const; 
        //@}

        //@{
        /** 
         * @brief Draw an image of the SBProfile in k space.
         *
         * For drawing in k space: routines are analagous to real space, except 2 images are 
         * needed since the SBProfile is complex.
         * If the input images are Image's and have null dimension, square 
         * images will be drawn which are big enough to avoid "folding."  If drawing is done using 
         * FFT, they will be scaled up to a power of 2, or 3x2^n, whicher fits.
         * If input image has finite dimensions then these will be used, although in an FFT the 
         * image may be calculated internally on a larger grid to avoid folding in real space.
         * Note that if you give an input image, its origin may be redefined by the time it comes 
         * back.
         *
         * @param[in,out]   re image of real argument of SBProfile in k space (any of ImageF,
         *                  ImageD, ImageS, ImageI or views). 
         * @param[in,out]   im image of imaginary argument of SBProfile in k space (any of ImageF,
         *                  ImageD, ImageS, ImageI or views).
         * @param[in] dk    grid on which SBProfile is drawn has pitch `dk`; given `dk=0.` default,
         *                  routine will choose `dk` necessary to avoid folding of image in real 
         *                  space.  If you specify `dk`, image will be drawn with this `dk` and
         *                  you will receive an image with folding artifacts included.
         * @param[in] wmult specifying `wmult>1` will expand the size drawn in k space.
         */
        template <typename T>
        void drawK(ImageView<T>& re, ImageView<T>& im, double dk=0., int wmult=1) const; 
        template <typename T>
        void drawK(Image<T>& re, Image<T>& im, double dk=0., int wmult=1) const; 
        //@}

        //@{
        /** 
         * @brief Draw an image of the SBProfile in k space forcing the use of k space methods 
         * where we have a formula for k values.
         *
         * For drawing in k space: routines are analagous to real space, except 2 images are 
         * needed since the SBProfile is complex.  If the input images are Image's and have
         * null dimension, square images will be drawn which are big enough to 
         * avoid "folding."
         * Note that if you give an input image, its origin may be redefined by the time it comes 
         * back.
         *
         * @param[in,out]   re image of real argument of SBProfile in k space (any of ImageF,
         *                  ImageD, ImageS, ImageI or views).
         * @param[in,out]   im image of imaginary argument of SBProfile in k space (any of ImageF,
         *                  ImageD, ImageS, ImageI or views).
         * @param[in] dk    grid on which SBProfile is drawn has pitch `dk`; given `dk=0.` default,
         *                  routine will choose `dk` necessary to avoid folding of image in real 
         *                  space.  If you specify `dk`, image will be drawn with this `dk` and
         *                  you will receive an image with folding artifacts included.
         * @param[in] wmult specifying `wmult>1` will expand the size drawn in k space.
         */
        template <typename T>
        void plainDrawK(ImageView<T>& re, ImageView<T>& im, double dk=0., int wmult=1) const; 
        template <typename T>
        void plainDrawK(Image<T>& re, Image<T>& im, double dk=0., int wmult=1) const; 
        //@}

        //@{
        /**
         * @brief Draw an image of the SBProfile in k space forcing the use of Fourier transform 
         * from real space.
         *
         * For drawing in k space: routines are analagous to real space, except 2 images are 
         * needed since the SBProfile is complex.
         * If the input images are Image's and have null dimension, square 
         * images will be drawn which are big enough to avoid "folding."  Drawing is done using FFT,
         * and the images will be scaled up to a power of 2, or 3x2^n, whicher fits.
         * If input image has finite dimensions then these will be used, although in an FFT the 
         * image may be calculated internally on a larger grid to avoid folding in real space.
         * Note that if you give an input image, its origin may be redefined by the time it comes 
         * back.
         *
         * @param[in,out]   re image of real argument of SBProfile in k space (any of ImageF,
         *                  ImageD, ImageS, ImageI or views).
         * @param[in,out]   im image of imaginary argument of SBProfile in k space (any of ImageF,
         *                  ImageD, ImageS, ImageI or views).
         * @param[in] dk    grid on which SBProfile is drawn has pitch `dk`; given `dk=0.` default,
         *                  routine will choose `dk` necessary to avoid folding of image in real 
         *                  space.  If you specify `dk`, image will be drawn with this `dk` and
         *                  you will receive an image with folding artifacts included.
         * @param[in] wmult specifying `wmult>1` will expand the size drawn in k space.
         */
        template <typename T>
        void fourierDrawK(ImageView<T>& re, ImageView<T>& im, double dk=0., int wmult=1) const; 
        template <typename T>
        void fourierDrawK(Image<T>& re, Image<T>& im, double dk=0., int wmult=1) const; 
        //@}

    protected:

    class SBProfileImpl
    {
    public:

        // Constructor doesn't do anything
        SBProfileImpl() {}

        // Virtual destructor
        virtual ~SBProfileImpl() {}

        // Pure virtual functions:
        virtual double xValue(const Position<double>& p) const =0;
        virtual std::complex<double> kValue(const Position<double>& k) const =0; 
        virtual double maxK() const =0; 
        virtual double stepK() const =0;
        virtual bool isAxisymmetric() const =0;
        virtual bool hasHardEdges() const =0;
        virtual bool isAnalyticX() const =0; 
        virtual bool isAnalyticK() const =0; 
        virtual Position<double> centroid() const = 0;
        virtual double getFlux() const =0; 
        virtual PhotonArray shoot(int N, UniformDeviate& ud) const=0;

        // Functions with default implementations:
        virtual void getXRange(double& xmin, double& xmax,
                               std::vector<double>& /*splits*/) const 
        { xmin = -integ::MOCK_INF; xmax = integ::MOCK_INF; }

        virtual void getYRange(double& ymin, double& ymax,
                               std::vector<double>& /*splits*/) const 
        { ymin = -integ::MOCK_INF; ymax = integ::MOCK_INF; }

        virtual void getYRange(double /*x*/, double& ymin, double& ymax,
                               std::vector<double>& splits) const 
        { getYRange(ymin,ymax,splits); }

        virtual double getPositiveFlux() const { return getFlux()>0. ? getFlux() : 0.; }

        virtual double getNegativeFlux() const { return getFlux()>0. ? 0. : -getFlux(); }

        // Utility for drawing into Image data structures.
        template <typename T>
        double fillXImage(ImageView<T>& image, double dx) const  // return flux integral
        { return doFillXImage(image, dx); }

<<<<<<< HEAD
        // Utility for drawing a k grid into FFT data structures 
        virtual void fillKGrid(KTable& kt) const;

        // Utility for drawing an x grid into FFT data structures 
=======
        /// @brief Utility for drawing a k grid into FFT data structures 
        virtual void fillKGrid(KTable& kt) const;

        /// @brief Utility for drawing an x grid into FFT data structures 
>>>>>>> bdfa2643
        virtual void fillXGrid(XTable& xt) const;

        // Virtual functions cannot be templates, so to make fillXImage work like a virtual
        // function, we have it call these, which need to include all the types of Image
        // that we want to use.
        //
        // Then in the derived class, these functions should call a template version of 
        // fillXImage in that derived class that implements the functionality you want.
        virtual double doFillXImage(ImageView<float>& image, double dx) const
        { return doFillXImage2(image,dx); }
        virtual double doFillXImage(ImageView<double>& image, double dx) const
        { return doFillXImage2(image,dx); }

        // Here in the base class, we need yet another name for the version that actually
        // implements this as a template:
        template <typename T>
        double doFillXImage2(ImageView<T>& image, double dx) const;

    private:
        // Copy constructor and op= are undefined.
        SBProfileImpl(const SBProfileImpl& rhs);
        void operator=(const SBProfileImpl& rhs);
    };

        // Classes that need to be able to access _pimpl object of other SBProfiles
        // are made friends.
        friend class SBAdd;
        friend class SBDistort;
        friend class SBConvolve;
        friend class SBDeconvolve;

        // Regular constructor only available to derived classes
        SBProfile(SBProfileImpl* pimpl) : _pimpl(pimpl) {}

        boost::shared_ptr<SBProfileImpl> _pimpl;
    };

    /** 
     * @brief Sums SBProfiles. 
     */
    class SBAdd : public SBProfile 
    {
    public:

        /** 
         * @brief Constructor, 2 inputs.
         *
         * @param[in] s1 first SBProfile.
         * @param[in] s2 second SBProfile.
         */
        SBAdd(const SBProfile& s1, const SBProfile& s2) :
            SBProfile(new SBAddImpl(s1,s2)) {}

        /** 
         * @brief Constructor, list of inputs.
         *
         * @param[in] slist list of SBProfiles.
         */
        SBAdd(const std::list<SBProfile> slist) : 
            SBProfile(new SBAddImpl(slist)) {}

<<<<<<< HEAD
        /// @brief Copy constructor.
        SBAdd(const SBAdd& rhs) : SBProfile(rhs) {}
=======
        /** 
         * @brief Copy constructor.
         *
         * @param[in] rhs SBAdd to be copied.
         */
        SBAdd(const SBAdd& rhs) : 
            _sumflux(rhs._sumflux), _sumfx(rhs._sumfx),
            _sumfy(rhs._sumfy), _maxMaxK(rhs._maxMaxK), _minStepK(rhs._minStepK), 
            _minMinX(rhs._minMinX), _maxMaxX(rhs._maxMaxX),
            _minMinY(rhs._minMinY), _maxMaxY(rhs._maxMaxY),
            _allAxisymmetric(rhs._allAxisymmetric), _anyHardEdges(rhs._anyHardEdges),
            _allAnalyticX(rhs._allAnalyticX), _allAnalyticK(rhs._allAnalyticK)  
        {
            for (ConstIter sbptr = rhs._plist.begin(); sbptr!=rhs._plist.end(); ++sbptr)
                _plist.push_back((*sbptr)->duplicate());
        }

        /** @brief Assignment
         *
         * @param[in] rhs SBAdd which this one will now be a copy of.
         * @return reference to this.
         */
        SBAdd& operator=(const SBAdd& rhs)
        {
            // Null operation if rhs is this
            if (&rhs == this) return *this;
            // Clean up previous stuff

            for (Iter pptr = _plist.begin(); pptr!=_plist.end(); ++pptr)  delete *pptr; 

            // New copies of all convolve-ees:
            _plist.clear();
            for (ConstIter rhsptr = rhs._plist.begin(); rhsptr!=rhs._plist.end(); ++rhsptr)
                _plist.push_back((*rhsptr)->duplicate()); 
            // And copy other configurations:
            _sumflux = rhs._sumflux;
            _sumfx = rhs._sumfx;
            _sumfy = rhs._sumfy;
            _maxMaxK = rhs._maxMaxK;
            _minMinX = rhs._minMinX;
            _maxMaxX = rhs._maxMaxX;
            _minMinY = rhs._minMinY;
            _maxMaxY = rhs._maxMaxY;
            _minStepK = rhs._minStepK;
            _allAxisymmetric = rhs._allAxisymmetric;
            _anyHardEdges = rhs._anyHardEdges;
            _allAnalyticX = rhs._allAnalyticX;
            _allAnalyticK = rhs._allAnalyticK;
            return *this;
        }
>>>>>>> bdfa2643

        /// @brief Destructor.
        ~SBAdd() {}

    protected:

    class SBAddImpl : public SBProfileImpl
    {
    public:
        SBAddImpl(const SBProfile& s1, const SBProfile& s2)
        { add(s1); add(s2); initialize(); }

        SBAddImpl(const std::list<SBProfile> slist)
        {
            for (ConstIter sptr = slist.begin(); sptr!=slist.end(); ++sptr)
                add(*sptr); 
            initialize();
        }

        ~SBAddImpl() {}

        void add(const SBProfile& rhs);

        double xValue(const Position<double>& p) const;
        std::complex<double> kValue(const Position<double>& k) const;

        double maxK() const { return _maxMaxK; }
        double stepK() const { return _minStepK; }

        void getXRange(double& xmin, double& xmax, std::vector<double>& splits) const 
        { 
            xmin = integ::MOCK_INF; xmax = -integ::MOCK_INF; 
            for (ConstIter pptr = _plist.begin(); pptr!=_plist.end(); ++pptr) {
                double xmin_1, xmax_1;
                pptr->getXRange(xmin_1,xmax_1,splits);
                if (xmin_1 < xmin) xmin = xmin_1;
                if (xmax_1 > xmax) xmax = xmax_1;
            }
        }

        void getYRange(double& ymin, double& ymax, std::vector<double>& splits) const 
        {
            ymin = integ::MOCK_INF; ymax = -integ::MOCK_INF; 
            for (ConstIter pptr = _plist.begin(); pptr!=_plist.end(); ++pptr) {
                double ymin_1, ymax_1;
                pptr->getYRange(ymin_1,ymax_1,splits);
                if (ymin_1 < ymin) ymin = ymin_1;
                if (ymax_1 > ymax) ymax = ymax_1;
            }
        }

        void getYRange(double x, double& ymin, double& ymax, std::vector<double>& splits) const 
        {
            ymin = integ::MOCK_INF; ymax = -integ::MOCK_INF; 
            for (ConstIter pptr = _plist.begin(); pptr!=_plist.end(); ++pptr) {
                double ymin_1, ymax_1;
                pptr->getYRange(x,ymin_1,ymax_1,splits);
                if (ymin_1 < ymin) ymin = ymin_1;
                if (ymax_1 > ymax) ymax = ymax_1;
            }
        }

        bool isAxisymmetric() const { return _allAxisymmetric; }
        bool hasHardEdges() const { return _anyHardEdges; }
        bool isAnalyticX() const { return _allAnalyticX; }
        bool isAnalyticK() const { return _allAnalyticK; }

        Position<double> centroid() const 
        { return Position<double>(_sumfx / _sumflux, _sumfy / _sumflux); }

        double getFlux() const { return _sumflux; }

        /**
         * @brief Shoot photons through this SBAdd.
         *
         * SBAdd will divide the N photons among its summands with probabilities proportional to
         * their integrated (absolute) fluxes.  Note that the order of photons in output array will
         * not be random as different summands' outputs are simply concatenated.
         * @param[in] N Total number of photons to produce.
         * @param[in] ud UniformDeviate that will be used to draw photons from distribution.
         * @returns PhotonArray containing all the photons' info.
         */
        PhotonArray shoot(int N, UniformDeviate& ud) const;

        /**
         * @brief Give total positive flux of all summands
         *
         * Note that `getPositiveFlux()` return from SBAdd may not equal the integral of positive
         * regions of the image, because summands could have positive and negative regions
         * cancelling each other.  Rather it will be the sum of the `getPositiveFlux()` of all the
         * images.
         * @returns Total positive flux of all summands
         */
        double getPositiveFlux() const;

        /** @brief Give absolute value of total negative flux of all summands
         *
         * Note that `getNegativeFlux()` return from SBAdd may not equal the integral of negative
         * regions of the image, because summands could have positive and negative regions
         * cancelling each other. Rather it will be the sum of the `getNegativeFlux()` of all the
         * images.
         * @returns Absolute value of total negative flux of all summands
         */
        double getNegativeFlux() const;

        // Overrides for better efficiency
        void fillKGrid(KTable& kt) const;
        void fillXGrid(XTable& xt) const;

        typedef std::list<SBProfile>::iterator Iter;
        typedef std::list<SBProfile>::const_iterator ConstIter;

    private:
        /// @brief The plist content is a pointer to a fresh copy of the summands.
        std::list<SBProfile> _plist; 
        double _sumflux; ///< Keeps track of the cumulated flux of all summands.
        double _sumfx; ///< Keeps track of the cumulated `fx` of all summands.
        double _sumfy; ///< Keeps track of the cumulated `fy` of all summands.
        double _maxMaxK; ///< Keeps track of the cumulated `maxK()` of all summands.
        double _minStepK; ///< Keeps track of the cumulated `minStepK()` of all summands.
        double _minMinX; ///< Keeps track of the cumulated `minX()` of all summands.
        double _maxMaxX; ///< Keeps track of the cumulated `maxX()` of all summands.
        double _minMinY; ///< Keeps track of the cumulated `minY()` of all summands.
        double _maxMaxY; ///< Keeps track of the cumulated `maxY()` of all summands.

        /// @brief Keeps track of the cumulated `isAxisymmetric()` properties of all summands.
        bool _allAxisymmetric;

        /// @brief Keeps track of whether any summands have hard edges.
        bool _anyHardEdges;

        /// @brief Keeps track of the cumulated `isAnalyticX()` property of all summands. 
        bool _allAnalyticX; 

        /// @brief Keeps track of the cumulated `isAnalyticK()` properties of all summands.
        bool _allAnalyticK; 

        void initialize();  ///< Sets all private book-keeping variables to starting state.

        // Copy constructor and op= are undefined.
        SBAddImpl(const SBAddImpl& rhs);
        void operator=(const SBAddImpl& rhs);
    };

    private:
        // op= is undefined
        void operator=(const SBAdd& rhs);
    };

    /**
     * @brief An affine transformation of another SBProfile.
     *
     * Origin of original shape will now appear at `_cen`.
     * Flux is NOT conserved in transformation - surface brightness is preserved.
     * We keep track of all distortions in a 2x2 matrix `M = [(A B), (C D)]` = [row1, row2] 
     * plus a 2-element Positon object `cen` for the shift, and a flux scaling,
     * in addition to the scaling implicit in the matrix M = abs(det(M)).
     */
    class SBDistort : public SBProfile 
    {
    public:
        /** 
         * @brief General constructor.
         *
         * @param[in] sbin SBProfile being distorted
         * @param[in] mA A element of 2x2 distortion matrix `M = [(A B), (C D)]` = [row1, row2]
         * @param[in] mB B element of 2x2 distortion matrix `M = [(A B), (C D)]` = [row1, row2]
         * @param[in] mC C element of 2x2 distortion matrix `M = [(A B), (C D)]` = [row1, row2]
         * @param[in] mD D element of 2x2 distortion matrix `M = [(A B), (C D)]` = [row1, row2]
         * @param[in] cen 2-element (x, y) Position for the translational shift.
         * @param[in] fluxScaling Amount by which the flux should be multiplied.
         */
        SBDistort(const SBProfile& sbin,
                  double mA, double mB, double mC, double mD, 
                  const Position<double>& cen=Position<double>(0.,0.), double fluxScaling=1.) :
            SBProfile(new SBDistortImpl(sbin,mA,mB,mC,mD,cen,fluxScaling)) {}

        /** 
         * @brief Construct from an input Ellipse 
         *
         * @param[in] sbin SBProfile being distorted.
         * @param[in] e  Ellipse.
         */
        SBDistort(const SBProfile& sbin, const Ellipse& e=Ellipse(), double fluxScaling=1.) : 
            SBProfile(new SBDistortImpl(sbin,e,fluxScaling)) {}

        /// @brief Copy constructor
        SBDistort(const SBDistort& rhs) : SBProfile(rhs) {}

        /// @brief Destructor
        ~SBDistort() {}

    protected:

    class SBDistortImpl : public SBProfileImpl
    {
    public:

        SBDistortImpl(const SBProfile& sbin, double mA, double mB, double mC, double mD,
                      const Position<double>& cen, double fluxScaling);

        SBDistortImpl(const SBProfile& sbin, const Ellipse& e, double fluxScaling);

        ~SBDistortImpl() {}

        double xValue(const Position<double>& p) const 
        { return _adaptee.xValue(inv(p-_cen)) * _fluxScaling; }

        std::complex<double> kValue(const Position<double>& k) const;

        bool isAxisymmetric() const { return _stillIsAxisymmetric; }
        bool hasHardEdges() const { return _adaptee.hasHardEdges(); }
        bool isAnalyticX() const { return _adaptee.isAnalyticX(); }
        bool isAnalyticK() const { return _adaptee.isAnalyticK(); }

        double maxK() const { return _adaptee.maxK() / _minor; }
        double stepK() const { return _adaptee.stepK() / _major; }

        void getXRange(double& xmin, double& xmax, std::vector<double>& splits) const;

        void getYRange(double& ymin, double& ymax, std::vector<double>& splits) const;

        void getYRange(double x, double& ymin, double& ymax, std::vector<double>& splits) const;

        Position<double> centroid() const { return _cen+fwd(_adaptee.centroid()); }

        double getFlux() const { return _adaptee.getFlux()*_absdet; }

        double getPositiveFlux() const 
        { return _adaptee.getPositiveFlux()*_absdet; }
        double getNegativeFlux() const 
        { return _adaptee.getNegativeFlux()*_absdet; }

        /**
         * @brief Shoot photons through this SBDistort.
         *
         * SBDistort will simply apply the affine distortion to coordinates of photons
         * generated by its adaptee, and rescale the flux by the determinant of the distortion
         * matrix.
         * @param[in] N Total number of photons to produce.
         * @param[in] ud UniformDeviate that will be used to draw photons from distribution.
         * @returns PhotonArray containing all the photons' info.
         */
        PhotonArray shoot(int N, UniformDeviate& ud) const;

        // Override for better efficiency:
        void fillKGrid(KTable& kt) const; 

    private:
        SBProfile _adaptee; ///< SBProfile being adapted/distorted

        double _mA; ///< A element of 2x2 distortion matrix `M = [(A B), (C D)]` = [row1, row2]
        double _mB; ///< B element of 2x2 distortion matrix `M = [(A B), (C D)]` = [row1, row2]
        double _mC; ///< C element of 2x2 distortion matrix `M = [(A B), (C D)]` = [row1, row2]
        double _mD; ///< D element of 2x2 distortion matrix `M = [(A B), (C D)]` = [row1, row2]
        Position<double> _cen;  ///< Centroid position.

        // Calculate and save these:
        double _absdet;  ///< Determinant (flux magnification) of `M` matrix * fluxScaling
        double _fluxScaling;  ///< Amount to multiply flux by.
        double _invdet;  ///< Inverse determinant of `M` matrix.
        double _major; ///< Major axis of ellipse produced from unit circle.
        double _minor; ///< Minor axis of ellipse produced from unit circle.
        bool _stillIsAxisymmetric; ///< Is output SBProfile shape still circular?
        double _xmin, _xmax, _ymin, _ymax; ///< Ranges propagated from adaptee
        double _coeff_b, _coeff_c, _coeff_c2; ///< Values used in getYRange(x,ymin,ymax);
        std::vector<double> _xsplits, _ysplits; ///< Good split points for the intetegrals

        void initialize();

        /** 
         * @brief Forward coordinate transform with `M` matrix.
         *
         * @param[in] p input position.
         * @returns transformed position.
         */
        Position<double> fwd(const Position<double>& p) const 
        { return _fwd(_mA,_mB,_mC,_mD,p.x,p.y,_invdet); }

        /// @brief Forward coordinate transform with transpose of `M` matrix.
        Position<double> fwdT(const Position<double>& p) const 
        { return _fwd(_mA,_mC,_mB,_mD,p.x,p.y,_invdet); }

        /// @brief Inverse coordinate transform with `M` matrix.
        Position<double> inv(const Position<double>& p) const 
        { return _inv(_mA,_mB,_mC,_mD,p.x,p.y,_invdet); }

        /// @brief Returns the the k value (no phase).
        std::complex<double> kValueNoPhase(const Position<double>& k) const;

        std::complex<double> (*_kValue)(
            const SBProfile& adaptee, const Position<double>& fwdTk, double absdet,
            const Position<double>& k, const Position<double>& cen);
        std::complex<double> (*_kValueNoPhase)(
            const SBProfile& adaptee, const Position<double>& fwdTk, double absdet,
            const Position<double>& , const Position<double>& );

        Position<double> (*_fwd)(
            double mA, double mB, double mC, double mD, double x, double y, double );
        Position<double> (*_inv)(
            double mA, double mB, double mC, double mD, double x, double y, double invdet);

        // Copy constructor and op= are undefined.
        SBDistortImpl(const SBDistortImpl& rhs);
        void operator=(const SBDistortImpl& rhs);
    };

        static std::complex<double> _kValueNoPhaseNoDet(
            const SBProfile& adaptee, const Position<double>& fwdTk, double absdet,
            const Position<double>& , const Position<double>& );
        static std::complex<double> _kValueNoPhaseWithDet(
            const SBProfile& adaptee, const Position<double>& fwdTk, double absdet,
            const Position<double>& , const Position<double>& );
        static std::complex<double> _kValueWithPhase(
            const SBProfile& adaptee, const Position<double>& fwdTk, double absdet,
            const Position<double>& k, const Position<double>& cen);

        static Position<double> _fwd_normal(
            double mA, double mB, double mC, double mD, double x, double y, double )
        { return Position<double>(mA*x + mB*y, mC*x + mD*y); }
        static Position<double> _inv_normal(
            double mA, double mB, double mC, double mD, double x, double y, double invdet)
        { return Position<double>(invdet*(mD*x - mB*y), invdet*(-mC*x + mA*y)); }
        static Position<double> _ident(
            double , double , double , double , double x, double y, double )
        { return Position<double>(x,y); }

    private:
        // op= is undefined
        void operator=(const SBDistort& rhs);
    };

    // Defined in RealSpaceConvolve.cpp
    double RealSpaceConvolve(
        const SBProfile& p1, const SBProfile& p2, const Position<double>& pos, double flux);

    /**
     * @brief Convolve SBProfiles.
     *
     * Convolve one, two, three or more SBProfiles together.
     *
     * The profiles to be convolved may be provided either as the first 1, 2, or 3
     * parameters in the constructor, or as a std::list<SBProfile*>.
     *
     * The convolution will normally be done using discrete Fourier transforms of 
     * each of the component profiles, multiplying them together, and then transforming
     * back to real space.
     *
     * The stepK used for the k-space image will be (Sum 1/stepK()^2)^(-1/2)
     * where the sum is over all teh components being convolved.  Since the size of 
     * the convolved image scales roughly as the quadrature sum of the components,
     * this should be close to Pi/Rmax where Rmax is the radius that encloses
     * all but (1-alias_threshold) of the flux in the final convolved image..
     *
     * The maxK used for the k-space image will be the minimum of the maxK() calculated for
     * each component.  Since the k-space images are multiplied, if one of them is 
     * essentially zero beyond some k value, then that will be true of the final image
     * as well.
     *
     * There is also an option to do the convolution as integrals in real space.
     * Each constructor has an optional boolean parmeter, real_space, that comes
     * immediately after the list of profiles to convolve.  Currently, the real-space
     * integration is only enabled for 2 profiles.  (Aside from the trivial implementaion
     * for 1 profile.)  If you try to use it for more than 2 profiles, an exception will
     * be thrown.  
     *
     * The real-space convolution is normally slower than the DFT convolution.
     * The exception is if both component profiles have hard edges.  e.g. a truncated
     * Moffat with a Box.  In that case, the maxK for each component is quite large
     * since the ringing dies off fairly slowly.  So it can be quicker to use 
     * real-space convolution instead.
     *
     * Finally, there is another optional parameter in the constructors which can set
     * an overall flux scale for the final image.  The nominal flux is normally just
     * the product of the fluxes of each of the component profiles.  However, if you
     * set f to something other than 1, then the final flux will be f times the 
     * product of the component fluxes.
     */
    // TODO: the fluxScale stuff hasn't been ported to the python layer yet.
    class SBConvolve : public SBProfile 
    {
    public:
<<<<<<< HEAD
=======
        /// @brief Constructor, empty.
        explicit SBConvolve(bool real_space=false) : _fluxScale(1.), _real_space(real_space) {}

        /**
         * @brief Constructor, 1 input.
         *
         * @param[in] s1 SBProfile.
         * @param[in] real_space  Do convolution in real space? (default `real_space = false`).
         * @param[in] f scaling factor for final flux (default `f = 1.`).
         */
        SBConvolve(const SBProfile& s1, bool real_space=false, double f=1.) :
            _fluxScale(f), _real_space(real_space)
        { add(s1); }
>>>>>>> bdfa2643

        /**
         * @brief Constructor, 2 inputs.
         *
         * @param[in] s1 first SBProfile.
         * @param[in] s2 second SBProfile.
<<<<<<< HEAD
=======
         * @param[in] real_space  Do convolution in real space? (default `real_space = false`).
         * @param[in] f scaling factor for final flux (default `f = 1.`).
>>>>>>> bdfa2643
         */
        SBConvolve(const SBProfile& s1, const SBProfile& s2, bool real_space=false) :
            SBProfile(new SBConvolveImpl(s1,s2,real_space)) {}

        /**
         * @brief Constructor, 3 inputs.
         *
         * @param[in] s1 first SBProfile.
         * @param[in] s2 second SBProfile.
         * @param[in] s3 third SBProfile.
<<<<<<< HEAD
=======
         * @param[in] real_space  Do convolution in real space? (default `real_space = false`).
         * @param[in] f scaling factor for final flux (default `f = 1.`).
>>>>>>> bdfa2643
         */
        SBConvolve(const SBProfile& s1, const SBProfile& s2, const SBProfile& s3,
                   bool real_space=false) :
            SBProfile(new SBConvolveImpl(s1,s2,s3,real_space)) {}

        /**
         * @brief Constructor, list of inputs.
         *
         * @param[in] slist Input: list of SBProfiles.
<<<<<<< HEAD
=======
         * @param[in] real_space  Do convolution in real space? (default `real_space = false`).
         * @param[in] f Input: optional scaling factor for final flux (default `f = 1.`).
>>>>>>> bdfa2643
         */
        SBConvolve(const std::list<SBProfile> slist, bool real_space=false) :
            SBProfile(new SBConvolveImpl(slist,real_space)) {}

<<<<<<< HEAD
        /// @brief Copy constructor.
        SBConvolve(const SBConvolve& rhs) : SBProfile(rhs) {}
=======
        /** 
         * @brief Copy constructor.
         *
         * @param[in] rhs SBProfile.
         */
        SBConvolve(const SBConvolve& rhs) : 
            _fluxScale(rhs._fluxScale),
            _x0(rhs._x0), _y0(rhs._y0),
            _isStillAxisymmetric(rhs._isStillAxisymmetric),
            _minMaxK(rhs._minMaxK), _netStepK(rhs._netStepK),
            _sumMinX(rhs._sumMinX), _sumMaxX(rhs._sumMaxX), 
            _sumMinY(rhs._sumMinY), _sumMaxY(rhs._sumMaxY), 
            _fluxProduct(rhs._fluxProduct), _real_space(rhs._real_space)
        {
            for (ConstIter rhsptr = rhs._plist.begin(); rhsptr!=rhs._plist.end(); ++rhsptr)
                _plist.push_back((*rhsptr)->duplicate()); 
        }
>>>>>>> bdfa2643

        /// @brief Destructor.
        ~SBConvolve() {}

    protected:

    class SBConvolveImpl: public SBProfileImpl
    {
    public:

        SBConvolveImpl(const SBProfile& s1, const SBProfile& s2, bool real_space) : 
            _real_space(real_space)
        { add(s1);  add(s2); initialize(); }

        SBConvolveImpl(const SBProfile& s1, const SBProfile& s2, const SBProfile& s3,
                       bool real_space) :
            _real_space(real_space)
        { add(s1);  add(s2);  add(s3); initialize(); }

        SBConvolveImpl(const std::list<SBProfile> slist, bool real_space) :
            _real_space(real_space)
        {
<<<<<<< HEAD
            for (ConstIter sptr = slist.begin(); sptr!=slist.end(); ++sptr) 
                add(*sptr); 
            initialize(); 
=======
            // Null operation if rhs is this
            if (&rhs == this) return *this;
            // Clean up previous stuff

            for (Iter pptr = _plist.begin(); pptr!=_plist.end(); ++pptr)  delete *pptr; 
            // New copies of all convolve-ees:
            _plist.clear();
            for (ConstIter rhsptr = rhs._plist.begin(); rhsptr!=rhs._plist.end(); ++rhsptr)
                _plist.push_back((*rhsptr)->duplicate()); 
            // And copy other configurations:
            _fluxScale = rhs._fluxScale;
            _x0 = rhs._x0;
            _y0 = rhs._y0;
            _isStillAxisymmetric = rhs._isStillAxisymmetric;
            _minMaxK = rhs._minMaxK;
            _netStepK = rhs._netStepK;
            _sumMinX = rhs._sumMinX;
            _sumMaxX = rhs._sumMaxX;
            _sumMinY = rhs._sumMinY;
            _sumMaxY = rhs._sumMaxY;
            _fluxProduct = rhs._fluxProduct;
            _real_space = rhs._real_space;
            return *this;
>>>>>>> bdfa2643
        }

        ~SBConvolveImpl() {}

        void add(const SBProfile& rhs); 

        // Do the real-space convolution to calculate this.
        double xValue(const Position<double>& p) const;

        std::complex<double> kValue(const Position<double>& k) const;

        bool isAxisymmetric() const { return _isStillAxisymmetric; }
        bool hasHardEdges() const { return false; }
        bool isAnalyticX() const { return _real_space; }
        bool isAnalyticK() const { return !_real_space; }    // convolvees must all meet this
        double maxK() const { return _minMaxK; }
        double stepK() const { return _netStepK; }

        void getXRange(double& xmin, double& xmax, std::vector<double>& splits) const 
        { 
            // Getting the splits correct would require a bit of work.
            // So if we ever do real-space convolutions where one of the elements 
            // is (or includes) another convolution, we might want to rework this a 
            // bit.  But I don't think this is really every going to be used, so
            // I didn't try to get that right.  (Note: ignoring the splits won't be
            // wrong -- just not optimal.)
            std::vector<double> splits0;
            ConstIter pptr = _plist.begin();
            pptr->getXRange(xmin,xmax,splits0);
            for (++pptr; pptr!=_plist.end(); ++pptr) {
                double xmin_1, xmax_1;
                pptr->getXRange(xmin_1,xmax_1,splits0);
                xmin += xmin_1;
                xmax += xmax_1;
            }
        }

        void getYRange(double& ymin, double& ymax, std::vector<double>& splits) const 
        {
            std::vector<double> splits0;
            ConstIter pptr = _plist.begin();
            pptr->getYRange(ymin,ymax,splits0);
            for (++pptr; pptr!=_plist.end(); ++pptr) {
                double ymin_1, ymax_1;
                pptr->getYRange(ymin_1,ymax_1,splits0);
                ymin += ymin_1;
                ymax += ymax_1;
            }
        }

        void getYRange(double x, double& ymin, double& ymax, std::vector<double>& splits) const 
        {
            std::vector<double> splits0;
            ConstIter pptr = _plist.begin();
            pptr->getYRange(x,ymin,ymax,splits0);
            for (++pptr; pptr!=_plist.end(); ++pptr) {
                double ymin_1, ymax_1;
                pptr->getYRange(x,ymin_1,ymax_1,splits0);
                ymin += ymin_1;
                ymax += ymax_1;
            }
        }

        Position<double> centroid() const 
        { return Position<double>(_x0, _y0); }

        double getFlux() const { return _fluxProduct; }

        double getPositiveFlux() const;
        double getNegativeFlux() const;
        /**
         * @brief Shoot photons through this SBConvolve.
         *
         * SBConvolve will add the displacements of photons generated by each convolved component.
         * Their fluxes are multiplied (modulo factor of N).
         * @param[in] N Total number of photons to produce.
         * @param[in] ud UniformDeviate that will be used to draw photons from distribution.
         * @returns PhotonArray containing all the photons' info.
         */
        PhotonArray shoot(int N, UniformDeviate& ud) const;

        void fillKGrid(KTable& kt) const;

    private:
        typedef std::list<SBProfile>::iterator Iter;
        typedef std::list<SBProfile>::const_iterator ConstIter;

        std::list<SBProfile> _plist; ///< list of profiles to convolve
        double _x0; ///< Centroid position in x.
        double _y0; ///< Centroid position in y.
        bool _isStillAxisymmetric; ///< Is output SBProfile shape still circular?
        double _minMaxK; ///< Minimum maxK() of the convolved SBProfiles.
        double _netStepK; ///< Minimum stepK() of the convolved SBProfiles.
        double _sumMinX; ///< sum of minX() of the convolved SBProfiles.
        double _sumMaxX; ///< sum of maxX() of the convolved SBProfiles.
        double _sumMinY; ///< sum of minY() of the convolved SBProfiles.
        double _sumMaxY; ///< sum of maxY() of the convolved SBProfiles.
        double _fluxProduct; ///< Flux of the product.
        bool _real_space; ///< Whether to do convolution as an integral in real space.

        void initialize();

        // Copy constructor and op= are undefined.
        SBConvolveImpl(const SBConvolveImpl& rhs);
        void operator=(const SBConvolveImpl& rhs);
    };

    private:
        // op= is undefined
        void operator=(const SBConvolve& rhs);
    };

    /////////////////////////////////////////////////////////////////////////////////////
    // Below here are the concrete "atomic" SBProfile types
    /////////////////////////////////////////////////////////////////////////////////////

    /**
     * @brief Gaussian Surface Brightness Profile
     *
     * The Gaussian Surface Brightness Profile is characterized by two properties, its `flux`
     * and the characteristic size `sigma` where the radial profile of the circular Gaussian
     * drops off as `exp[-r^2 / (2. * sigma^2)]`.
     * The maxK() and stepK() are for the SBGaussian are chosen to extend to 4 sigma in both 
     * real and k domains, or more if needed to reach the `alias_threshold` spec.
     */
    class SBGaussian : public SBProfile 
    {
    public:
        /** 
         * @brief Constructor.
         *
         * @param[in] flux   flux of the Surface Brightness Profile (default `flux = 1.`).
         * @param[in] sigma  characteristic size, surface brightness scales as 
         *                   `exp[-r^2 / (2. * sigma^2)]` (default `sigma = 1.`).
         */
        SBGaussian(double flux=1., double sigma=1.) :
            SBProfile(new SBGaussianImpl(flux,sigma)) {}

        /// @brief Copy constructor.
        SBGaussian(const SBGaussian& rhs) : SBProfile(rhs) {}

        /// @brief Destructor.
        ~SBGaussian() {}

        double getSigma() const { return static_cast<const SBGaussianImpl&>(*_pimpl).getSigma(); }

    protected:
    class SBGaussianImpl : public SBProfileImpl
    {
    public:
        SBGaussianImpl(double flux, double sigma);

        ~SBGaussianImpl() {}

        double xValue(const Position<double>& p) const;
        std::complex<double> kValue(const Position<double>& k) const;

        bool isAxisymmetric() const { return true; } 
        bool hasHardEdges() const { return false; }
        bool isAnalyticX() const { return true; }
        bool isAnalyticK() const { return true; }

        double maxK() const;
        double stepK() const;

        Position<double> centroid() const 
        { return Position<double>(0., 0.); }

        double getFlux() const { return _flux; }

        /**
         * @brief Shoot photons through this SBGaussian.
         *
         * SBGaussian shoots photons by analytic transformation of the unit disk.  Slightly more
         * than 2 uniform deviates are drawn per photon, with some analytic function calls (sqrt,
         * etc.)
         *
         * @param[in] N Total number of photons to produce.
         * @param[in] ud UniformDeviate that will be used to draw photons from distribution.
         * @returns PhotonArray containing all the photons' info.
         */
        PhotonArray shoot(int N, UniformDeviate& ud) const;

        double getSigma() const { return _sigma; }

    private:
        double _flux; ///< Flux of the Surface Brightness Profile.

        /// Characteristic size, surface brightness scales as `exp[-r^2 / (2. * sigma^2)]`.
        double _sigma;
        double _sigma_sq; ///< Calculated value: sigma*sigma
        double _ksq_min; ///< If ksq < _kq_min, then use faster taylor approximation for kvalue
        double _ksq_max; ///< If ksq > _kq_max, then use kvalue = 0
        double _norm; ///< flux / sigma^2 / 2pi

        // Copy constructor and op= are undefined.
        SBGaussianImpl(const SBGaussianImpl& rhs);
        void operator=(const SBGaussianImpl& rhs);
    };

    private:
        // op= is undefined
        void operator=(const SBGaussian& rhs);
    };

    /**
     * @brief Sersic Surface Brightness Profile.
     *
     * The Sersic Surface Brightness Profile is characterized by three properties: its Sersic 
     * index `n`, its `flux` and the half-light radius `re`.
     */
    class SBSersic : public SBProfile 
    {
    public:
        /**
         * @brief Constructor.
         *
         * @param[in] n     Sersic index.
         * @param[in] flux  flux (default `flux = 1.`).
         * @param[in] re    half-light radius (default `re = 1.`).
         */
        SBSersic(double n, double flux=1., double re=1.) : 
            SBProfile(new SBSersicImpl(n,flux,re)) {}

        /// @brief Copy constructor.
        SBSersic(const SBSersic& rhs) : SBProfile(rhs) {}

        /// @brief Destructor.
        ~SBSersic() {}

        double getN() const { return static_cast<const SBSersicImpl&>(*_pimpl).getN(); }

        double getHalfLightRadius() const 
        { return static_cast<const SBSersicImpl&>(*_pimpl).getHalfLightRadius(); }

    protected:
        class SersicInfo;

    class SBSersicImpl : public SBProfileImpl
    {
    public:
        SBSersicImpl(double n, double flux, double re);

        ~SBSersicImpl() {}

        double xValue(const Position<double>& p) const;
        std::complex<double> kValue(const Position<double>& k) const;

        double maxK() const;
        double stepK() const;

        void getXRange(double& xmin, double& xmax, std::vector<double>& splits) const 
        { xmin = -integ::MOCK_INF; xmax = integ::MOCK_INF; splits.push_back(0.); }

        void getYRange(double& ymin, double& ymax, std::vector<double>& splits) const 
        { ymin = -integ::MOCK_INF; ymax = integ::MOCK_INF; splits.push_back(0.); }

        void getYRange(double x, double& ymin, double& ymax, std::vector<double>& splits) const 
        {
            ymin = -integ::MOCK_INF; ymax = integ::MOCK_INF; 
            if (std::abs(x/_re) < 1.e-2) splits.push_back(0.); 
        }

        bool isAxisymmetric() const { return true; }
        bool hasHardEdges() const { return false; }
        bool isAnalyticX() const { return true; }
        bool isAnalyticK() const { return true; }  // 1d lookup table

        Position<double> centroid() const 
        { return Position<double>(0., 0.); }

        double getFlux() const { return _flux; }

        /// @brief Sersic photon shooting done by rescaling photons from appropriate `SersicInfo`
        PhotonArray shoot(int N, UniformDeviate& ud) const;

        double getN() const { return _n; }
        double getHalfLightRadius() const { return _re; }

    private:
        double _n; ///< Sersic index.
        double _flux; ///< Flux.
        double _re;   ///< Half-light radius.
        double _re_sq; ///< Calculated value: _re*_re
        double _norm; ///< Calculated value: _flux/_re_sq
        double _ksq_max; ///< The ksq_max value from info rescaled with this re value.

        const SersicInfo* _info; ///< Points to info structure for this n.

        // Copy constructor and op= are undefined.
        SBSersicImpl(const SBSersicImpl& rhs);
        void operator=(const SBSersicImpl& rhs);
    };

        /** 
         * @brief Subclass of `SBSersic` which provides the un-normalized radial function.
         *
         * Serves as interface to `OneDimensionalDeviate` used for sampling from this 
         * distribution.
         */
        class SersicRadialFunction: public FluxDensity 
        {
        public:
            /**
             * @brief Constructor
             *
             * @param[in] n  Sersic index
             * @param[in] b  Factor which makes radius argument enclose half the flux.
             */
            SersicRadialFunction(double n, double b): _invn(1./n), _b(b) {}
            /**
             * @brief The un-normalized Sersic function
             * @param[in] r radius, in units of half-light radius.
             * @returns Sersic function, normalized to unity at origin
             */
            double operator()(double r) const { return std::exp(-_b*std::pow(r,_invn)); } 
        private:
            double _invn; ///> 1/n
            double _b;  /// radial normalization constant
        };

        /// @brief A private class that caches the needed parameters for each Sersic index `n`.
        class SersicInfo 
        {
        public:
            /** 
             * @brief Constructor
             * @param[in] n Sersic index
             */
            SersicInfo(double n); 

            /// @brief Destructor: deletes photon-shooting classes if necessary
            ~SersicInfo() {}

            /** 
             * @brief Returns the real space value of the Sersic function,
             * normalized to unit flux (see private attributes).
             * @param[in] xsq The *square* of the radius, in units of half-light radius.
             * Avoids taking sqrt in most user code.
             * @returns Value of Sersic function, normalized to unit flux.
             */
            double xValue(double xsq) const;

            /// @brief Looks up the k value for the SBProfile from a lookup table.
            double kValue(double ksq) const;

            double maxK() const { return _maxK; }
            double stepK() const { return _stepK; }

            double getKsqMax() const { return _ksq_max; }

            /**
             * @brief Shoot photons through unit-size, unnormalized profile
             * Sersic profiles are sampled with a numerical method, using class
             * `OneDimensionalDeviate`.
             *
             * @param[in] N Total number of photons to produce.
             * @param[in] ud UniformDeviate that will be used to draw photons from distribution.
             * @returns PhotonArray containing all the photons' info.
             */
            PhotonArray shoot(int N, UniformDeviate& ud) const;

        private:
            SersicInfo(const SersicInfo& rhs); ///< Hides the copy constructor.
            void operator=(const SersicInfo& rhs); ///<Hide assignment operator.

            double _n; ///< Sersic index.

            /** 
             * @brief Scaling in Sersic profile `exp(-b*pow(xsq,inv2n))`,
             * calculated from Sersic index `n` and half-light radius `re`.
             */
            double _b; 

            double _inv2n;   ///< `1 / (2 * n)`
            double _maxK;    ///< Value of k beyond which aliasing can be neglected.
            double _stepK;   ///< Sampling in k space necessary to avoid folding 

            double _norm; ///< Amplitude scaling in Sersic profile `exp(-b*pow(xsq,inv2n))`.
            double _kderiv2; ///< Quadratic dependence near k=0.
            double _kderiv4; ///< Quartic dependence near k=0.
            Table<double,double> _ft;  ///< Lookup table for Fourier transform of Moffat.
            double _ksq_min; ///< Minimum ksq to use lookup table.
            double _ksq_max; ///< Maximum ksq to use lookup table.

            /// Function class used for photon shooting
            boost::shared_ptr<SersicRadialFunction> _radial;  

            /// Class that does numerical photon shooting
            boost::shared_ptr<OneDimensionalDeviate> _sampler;   

            double findMaxR(double missing_flux_fraction, double gamma2n);
        };

        /** 
         * @brief A map to hold one copy of the SersicInfo for each `n` ever used during the 
         * program run.  Make one static copy of this map.  
         * *Be careful of this when multithreading:*
         * Should build one `SBSersic` with each `n` value before dispatching multiple threads.
         */
        class InfoBarn : public std::map<double, boost::shared_ptr<SersicInfo> > 
        {
        public:

            /**
             * @brief Get the SersicInfo table for a specified `n`.
             *
             * @param[in] n Sersic index for which the information table is required.
             */
            const SersicInfo* get(double n) 
            {
                /** 
                 * @brief The currently hardwired max number of Sersic `n` info tables that can be 
                 * stored.  Should be plenty.
                 */
                const int MAX_SERSIC_TABLES = 100; 

                MapIter it = _map.find(n);
                if (it == _map.end()) {
                    boost::shared_ptr<SersicInfo> info(new SersicInfo(n));
                    _map[n] = info;
                    if (int(_map.size()) > MAX_SERSIC_TABLES)
                        throw SBError("Storing Sersic info for too many n values");
                    return info.get();
                } else {
                    return it->second.get();
                }
            }

        private:
            typedef std::map<double, boost::shared_ptr<SersicInfo> >::iterator MapIter;
            std::map<double, boost::shared_ptr<SersicInfo> > _map;
        };

        /// One static map of all `SersicInfo` structures for whole program.
        static InfoBarn nmap; 

    private:
        // op= is undefined
        void operator=(const SBSersic& rhs);
    };

    /** 
     * @brief Exponential Surface Brightness Profile.  
     *
     * This is a special case of the Sersic profile, but is given a separate class since the 
     * Fourier transform has closed form and can be generated without lookup tables.
     */
    class SBExponential : public SBProfile 
    {
    public:
        /** 
         * @brief Constructor - note that `r0` is scale length, NOT half-light radius `re` as in 
         * SBSersic.
         *
         * @param[in] flux  flux (default `flux = 1.`).
         * @param[in] r0    scale length for the profile that scales as `exp[-(r / r0)]`, NOT the 
         *                  half-light radius `re` as in SBSersic (default `r0 = 1.`).
         */
        SBExponential(double flux=1., double r0=1.) :
            SBProfile(new SBExponentialImpl(flux,r0)) {}

        /// @brief Copy constructor.
        SBExponential(const SBExponential& rhs) : SBProfile(rhs) {}

        /// @brief Destructor.
        ~SBExponential() {}

        double getScaleRadius() const 
        { return static_cast<const SBExponentialImpl&>(*_pimpl).getScaleRadius(); }

    protected:
    class SBExponentialImpl : public SBProfileImpl
    {
    public:

        SBExponentialImpl(double flux, double r0);

        ~SBExponentialImpl() {}

        double xValue(const Position<double>& p) const;
        std::complex<double> kValue(const Position<double>& k) const;

        void getXRange(double& xmin, double& xmax, std::vector<double>& splits) const 
        { xmin = -integ::MOCK_INF; xmax = integ::MOCK_INF; splits.push_back(0.); }

        void getYRange(double& ymin, double& ymax, std::vector<double>& splits) const 
        { ymin = -integ::MOCK_INF; ymax = integ::MOCK_INF; splits.push_back(0.); }

        void getYRange(double x, double& ymin, double& ymax, std::vector<double>& splits) const 
        { 
            ymin = -integ::MOCK_INF; ymax = integ::MOCK_INF; 
            if (std::abs(x/_r0) < 1.e-2) splits.push_back(0.); 
        }

        bool isAxisymmetric() const { return true; } 
        bool hasHardEdges() const { return false; }
        bool isAnalyticX() const { return true; }
        bool isAnalyticK() const { return true; }

        double maxK() const;
        double stepK() const;

        Position<double> centroid() const 
        { return Position<double>(0., 0.); }

        double getFlux() const { return _flux; }
        double getScaleRadius() const { return _r0; }

        PhotonArray shoot(int N, UniformDeviate& ud) const;

    private:
        double _flux; ///< Flux.
        double _r0;   ///< Characteristic size of profile `exp[-(r / r0)]`.
        double _r0_sq; ///< Calculated value: r0*r0
        double _ksq_min; ///< If ksq < _kq_min, then use faster taylor approximation for kvalue
        double _ksq_max; ///< If ksq > _kq_max, then use kvalue = 0
        double _norm; ///< flux / r0^2 / 2pi

        // Copy constructor and op= are undefined.
        SBExponentialImpl(const SBExponentialImpl& rhs);
        void operator=(const SBExponentialImpl& rhs);
    };

    private:
        // op= is undefined
        void operator=(const SBExponential& rhs);
    };

    /** 
     * @brief Surface Brightness Profile for the Airy disk (perfect diffraction-limited PSF for a 
     * circular aperture), with central obscuration.
     *
     * maxK() is set at the hard limit for Airy disks, stepK() makes transforms go to at least 
     * 5 lam/D or EE>(1-alias_threshold).  Schroeder (10.1.18) gives limit of EE at large radius.
     * This stepK could probably be relaxed, it makes overly accurate FFTs.
     * Note x & y are in units of lambda/D here.  Integral over area will give unity in this 
     * normalization.
     */
    class SBAiry : public SBProfile 
    {
    public:
        /**
         * @brief Constructor.
         *
         * @param[in] D     `D` = (telescope diam) / (lambda * focal length) if arg is focal plane 
         *                  position, else `D` = (telescope diam) / lambda if arg is in radians of 
         *                  field angle (default `D = 1.`).
         * @param[in] obs   radius ratio of central obscuration (default `obs = 0.`).
         * @param[in] flux  flux (default `flux = 1.`).
         */
        SBAiry(double D=1., double obs=0., double flux=1.) :
            SBProfile(new SBAiryImpl(D,obs,flux)) {}

<<<<<<< HEAD
        /// @brief Copy constructor
        SBAiry(const SBAiry& rhs) : SBProfile(rhs) {}

=======
        /**
         * @brief Copy constructor: photon-shooting structures are not copied, will be
         * re-computed in copy
         */
        SBAiry(const SBAiry& rhs): 
            _D(rhs._D), _obscuration(rhs._obscuration), _flux(rhs._flux), _norm(rhs._norm),
            _sampler(0), _radial(_obscuration) {}

        /**
         * @brief Assignment operator: photon-shooting structures are discarded, will be
         * re-computed in copy
         */
        SBAiry& operator=(const SBAiry& rhs) 
        {
            _D = rhs._D;
            _obscuration = rhs._obscuration;
            _flux = rhs._flux;
            _norm = rhs._norm;
            _radial.setObscuration(_obscuration);
            flushSampler();
            return *this;
        }
            
>>>>>>> bdfa2643
        /// @brief Destructor.
        ~SBAiry() {}

    protected:

        /**
         * @brief Subclass is a scale-free version of the Airy radial function.
         *
         * Serves as interface to numerical photon-shooting class `OneDimensionalDeviate`.
         *
         * Input radius is in units of lambda/D.  Output normalized
         * to integrate to unity over input units.
         */
        class AiryRadialFunction: public FluxDensity 
        {
        public:
            /**
             * @brief Constructor
             * @param[in] obscuration Fractional linear size of central obscuration of pupil.
             */
            AiryRadialFunction(double obscuration): _obscuration(obscuration) {}
            /**
             * @brief Return the Airy function
             * @param[in] radius Radius in units of (lambda / D)
             * @returns Airy function, normalized to integrate to unity.
             */
            double operator()(double radius) const;
            void setObscuration(double obscuration) { _obscuration=obscuration; }
        private:
            double _obscuration; ///> Central obstruction size
        };

    class SBAiryImpl : public SBProfileImpl 
    {
    public:
        SBAiryImpl(double D, double obs, double flux);

        ~SBAiryImpl() { flushSampler(); }

        double xValue(const Position<double>& p) const;
        std::complex<double> kValue(const Position<double>& k) const;

        bool isAxisymmetric() const { return true; } 
        bool hasHardEdges() const { return false; }
        bool isAnalyticX() const { return true; }
        bool isAnalyticK() const { return true; }

        double maxK() const;
        double stepK() const;

        Position<double> centroid() const 
        { return Position<double>(0., 0.); }

        double getFlux() const { return _flux; }

        /**
         * @brief Airy photon-shooting is done numerically with `OneDimensionalDeviate` class.
         *
         * @param[in] N Total number of photons to produce.
         * @param[in] ud UniformDeviate that will be used to draw photons from distribution.
         * @returns PhotonArray containing all the photons' info.
         */
        PhotonArray shoot(int N, UniformDeviate& ud) const;

    private:
        /** 
         * `_D` = (telescope diam) / (lambda * focal length) if arg is focal plane position, 
         *  else `_D` = (telescope diam) / lambda if arg is in radians of field angle.
         */
        double _D; 

        double _obscuration; ///< Radius ratio of central obscuration.
        double _flux; ///< Flux.
        double _norm; ///< Calculated value: flux*D*D

        ///< Class that can sample radial distribution
        mutable boost::shared_ptr<OneDimensionalDeviate> _sampler; 

        AiryRadialFunction _radial;  ///< Class that embodies the radial Airy function.

        /// Circle chord length at `h < r`.
        double chord(const double r, const double h) const; 

        /// @brief Area inside intersection of 2 circles radii `r` & `s`, seperated by `t`.
        double circle_intersection(double r, double s, double t) const; 

        /// @brief Area of two intersecting identical annuli.
        double annuli_intersect(double r1, double r2, double t) const; 

        /** 
         * @brief Beam pattern of annular aperture, in k space, which is just the autocorrelation 
         * of two annuli.  Normalized to unity at `k=0` for now.
         */
        double annuli_autocorrelation(const double k) const; 

        void checkSampler() const; ///< See if `OneDimensionalDeviate` is configured.
        void flushSampler() const; ///< Discard the photon-shooting sampler class.

        // Copy constructor and op= are undefined.
        SBAiryImpl(const SBAiryImpl& rhs);
        void operator=(const SBAiryImpl& rhs);
    };

    private:
        // op= is undefined
        void operator=(const SBAiry& rhs);
    };

    /** 
     * @brief Surface Brightness Profile for the Boxcar function.
     *
     * Convolution with a Boxcar function of dimensions `xw` x `yw` and sampling at pixel centres
     * is equivalent to pixelation (i.e. Surface Brightness integration) across rectangular pixels
     * of the same dimensions.  This class is therefore useful for pixelating SBProfiles.
     */ 
    class SBBox : public SBProfile 
    {
    public:
        /** 
         * @brief Constructor.
         *
         * @param[in] xw    width of Boxcar function along x (default `xw = 1.`).
         * @param[in] yw    width of Boxcar function along y (default `yw = 0.`).
         * @param[in] flux  flux (default `flux = 1.`).
         */
        SBBox(double xw=1., double yw=0., double flux=1.) :
            SBProfile(new SBBoxImpl(xw,yw,flux)) {}

        /// @brief Copy constructor.
        SBBox(const SBBox& rhs) : SBProfile(rhs) {}

        /// @brief Destructor.
        ~SBBox() {}

    protected:
    class SBBoxImpl : public SBProfileImpl 
    {
    public:
        SBBoxImpl(double xw, double yw, double flux) :
            _xw(xw), _yw(yw), _flux(flux)
        {
            if (_yw==0.) _yw=_xw; 
            _norm = _flux / (_xw * _yw);
        }

        ~SBBoxImpl() {}

        double xValue(const Position<double>& p) const;
        std::complex<double> kValue(const Position<double>& k) const;

        bool isAxisymmetric() const { return false; } 
        bool hasHardEdges() const { return true; }
        bool isAnalyticX() const { return true; }
        bool isAnalyticK() const { return true; }

        double maxK() const;
        double stepK() const;

        void getXRange(double& xmin, double& xmax, std::vector<double>& ) const 
        { xmin = -0.5*_xw;  xmax = 0.5*_xw; }

        void getYRange(double& ymin, double& ymax, std::vector<double>& ) const 
        { ymin = -0.5*_yw;  ymax = 0.5*_yw; }

        Position<double> centroid() const 
        { return Position<double>(0., 0.); }

        double getFlux() const { return _flux; }

        /// @brief Boxcar is trivially sampled by drawing 2 uniform deviates.
        PhotonArray shoot(int N, UniformDeviate& ud) const;

        // Override for better efficiency:
        void fillKGrid(KTable& kt) const;
        // Override to put in fractional edge values:
        void fillXGrid(XTable& xt) const;

        template <typename T>
        double fillXImage(ImageView<T>& I, double dx) const;

        double doFillXImage(ImageView<float>& I, double dx) const
        { return fillXImage(I,dx); }
        double doFillXImage(ImageView<double>& I, double dx) const
        { return fillXImage(I,dx); }
        double doFillXImage(ImageView<short>& I, double dx) const
        { return fillXImage(I,dx); }
        double doFillXImage(ImageView<int>& I, double dx) const
        { return fillXImage(I,dx); }

    private:
        double _xw;   ///< Boxcar function is `xw` x `yw` across.
        double _yw;   ///< Boxcar function is `xw` x `yw` across.
        double _flux; ///< Flux.
        double _norm; ///< Calculated value: flux / (xw*yw)

        // Sinc function used to describe Boxcar in k space. 
        double sinc(const double u) const; 

        // Copy constructor and op= are undefined.
        SBBoxImpl(const SBBoxImpl& rhs);
        void operator=(const SBBoxImpl& rhs);
    };

    private:
        // op= is undefined
        void operator=(const SBBox& rhs);
    };

    /// @brief Class for describing Gauss-Laguerre polynomial Surface Brightness Profiles.
    class SBLaguerre : public SBProfile 
    {
    public:
        /** 
         * @brief Constructor.
         *
         * @param[in] bvec   `bvec[n,n]` contains flux information for the `(n, n)` basis function.
         * @param[in] sigma  scale size of Gauss-Laguerre basis set (default `sigma = 1.`).
         */
        SBLaguerre(LVector bvec=LVector(), double sigma=1.) : 
            SBProfile(new SBLaguerreImpl(bvec,sigma)) {}

        /// @brief Copy Constructor. 
        SBLaguerre(const SBLaguerre& rhs) : SBProfile(rhs) {}

        /// @brief Destructor. 
        ~SBLaguerre() {}

    protected:
    class SBLaguerreImpl : public SBProfileImpl 
    {
    public:
        SBLaguerreImpl(const LVector& bvec, double sigma) : 
            _bvec(bvec.duplicate()), _sigma(sigma) {}

        ~SBLaguerreImpl() {}

        double xValue(const Position<double>& p) const;
        std::complex<double> kValue(const Position<double>& k) const;

        double maxK() const;
        double stepK() const;

        bool isAxisymmetric() const { return false; }
        bool hasHardEdges() const { return false; }
        bool isAnalyticX() const { return true; }
        bool isAnalyticK() const { return true; }

        Position<double> centroid() const 
        { throw SBError("SBLaguerre::centroid calculations not yet implemented"); }

        double getFlux() const;

        /// @brief Photon-shooting is not implemented for SBLaguerre, will throw an exception.
        PhotonArray shoot(int N, UniformDeviate& ud) const 
        { throw SBError("SBLaguerre::shoot() is not implemented"); }

    private:
        /// `bvec[n,n]` contains flux information for the `(n, n)` basis function.
        LVector _bvec;  

        double _sigma;  ///< Scale size of Gauss-Laguerre basis set.

        // Copy constructor and op= are undefined.
        SBLaguerreImpl(const SBLaguerreImpl& rhs);
        void operator=(const SBLaguerreImpl& rhs);
    };

    private:
        // op= is undefined
        void operator=(const SBLaguerre& rhs);
    };

    /**
     * @brief Surface Brightness for the Moffat Profile (an approximate description of ground-based
     * PSFs).
     */
    class SBMoffat : public SBProfile 
    {
    public:
        enum  RadiusType
        {
            FWHM,
            HALF_LIGHT_RADIUS,
            SCALE_RADIUS
        };

        /** @brief Constructor.
         *
         * @param[in] beta           Moffat beta parameter for profile `[1 + (r / rD)^2]^beta`.
         * @param[in] truncationFWHM outer truncation in units of FWHM (default `truncationFWHM = 
         * 0.`).  If truncationFWHM = 0, then no truncation is applied.
         * @param[in] flux           Flux (default `flux = 1.`).
         * @param[in] size           Size specification (default `size = 1.`).
         * @param[in] rType          Kind of size being specified (default `HALF_LIGHT_RADIUS`).
         */
        SBMoffat(double beta, double truncationFWHM=0., double flux=1., double size=1.,
                 RadiusType rType=HALF_LIGHT_RADIUS) :
            SBProfile(new SBMoffatImpl(beta,truncationFWHM,flux,size,rType)) {}


        /// @brief Copy constructor.
        SBMoffat(const SBMoffat& rhs) : SBProfile(rhs) {}

        /// @brief Destructor.
        ~SBMoffat() {}

        double getBeta() const 
        { return static_cast<const SBMoffatImpl&>(*_pimpl).getBeta(); }

    protected:
    class SBMoffatImpl : public SBProfileImpl 
    {
    public:
        SBMoffatImpl(double beta, double truncationFWHM, double flux, double size,
                     RadiusType rType);

        ~SBMoffatImpl() {}

        double xValue(const Position<double>& p) const;

        std::complex<double> kValue(const Position<double>& k) const; 

        bool isAxisymmetric() const { return true; } 
        bool hasHardEdges() const { return (1.-_fluxFactor) > sbp::maxk_threshold; }
        bool isAnalyticX() const { return true; }
        bool isAnalyticK() const { return true; }  // 1d lookup table

        double maxK() const;
        double stepK() const;

        void getXRange(double& xmin, double& xmax, std::vector<double>& ) const 
        { xmin = -_maxR; xmax = _maxR; }

        void getYRange(double& ymin, double& ymax, std::vector<double>& ) const 
        { ymin = -_maxR; ymax = _maxR; }

        void getYRange(double x, double& ymin, double& ymax, std::vector<double>& ) const 
        {
            ymax = sqrt(_maxR_sq - x*x);
            ymin = -ymax;
        }

        Position<double> centroid() const 
        { return Position<double>(0., 0.); }


        double getFlux() const { return _flux; }

        /**
         * @brief Moffat photon shooting is done by analytic inversion of cumulative flux 
         * distribution.
         *
         * Will require 2 uniform deviates per photon, plus analytic function (pow and sqrt)
         */
        PhotonArray shoot(int N, UniformDeviate& ud) const;

        double getBeta() const { return _beta; }

    private:
        double _beta; ///< Moffat beta parameter for profile `[1 + (r / rD)^2]^beta`.
        double _flux; ///< Flux.
        double _norm; ///< Normalization. (Including the flux)
        double _rD;   ///< Scale radius for profile `[1 + (r / rD)^2]^beta`.
        double _maxR; ///< Maximum `r`
        double _FWHM;  ///< Full Width at Half Maximum in units of `rD`.
        double _fluxFactor; ///< Integral of total flux in terms of 'rD' units.
        double _rD_sq; ///< Calculated value: rD*rD;
        double _maxR_sq; ///< Calculated value: maxR * maxR
        double _maxK; ///< Maximum k with kValue > 1.e-3

        Table<double,double> _ft;  ///< Lookup table for Fourier transform of Moffat.

        double (*pow_beta)(double x, double beta);

        /// Setup the FT Table.
        void setupFT();

        // Copy constructor and op= are undefined.
        SBMoffatImpl(const SBMoffatImpl& rhs);
        void operator=(const SBMoffatImpl& rhs);
    };

        static double pow_1(double x, double ) { return x; }
        static double pow_2(double x, double ) { return x*x; }
        static double pow_3(double x, double ) { return x*x*x; }
        static double pow_4(double x, double ) { return x*x*x*x; }
        static double pow_int(double x, double beta) { return std::pow(x,int(beta)); }
        static double pow_gen(double x, double beta) { return std::pow(x,beta); }

    private:
        // op= is undefined
        void operator=(const SBMoffat& rhs);
    };

    /// @brief This class is for backwards compatibility; prefer rotate() method.
    class SBRotate : public SBDistort 
    {
    public:
        /** 
         * @brief Constructor.
         *
         * @param[in] s     SBProfile being rotated.
         * @param[in] theta Rotation angle in radians anticlockwise.
         */
        SBRotate(const SBProfile& s, Angle theta) :
            SBDistort(s, 
                      std::cos(theta.rad()), -std::sin(theta.rad()),
                      std::sin(theta.rad()), std::cos(theta.rad())) {}
    };

    /**
     * @brief Surface Brightness for the de Vaucouleurs Profile, a special case of the Sersic with 
     * `n = 4`.
     */
    class SBDeVaucouleurs : public SBSersic 
    {
    public:
        /** 
         * @brief Constructor.
         *
         * @param[in] flux  flux (default `flux = 1.`).
         * @param[in] r0    Half-light radius (default `r0 = 1.`).
         */
        SBDeVaucouleurs(double flux=1., double r0=1.) : SBSersic(4., flux, r0) {}
    };


}

#endif // SBPROFILE_H
<|MERGE_RESOLUTION|>--- conflicted
+++ resolved
@@ -36,13 +36,8 @@
     namespace sbp {
 
         // Magic numbers:
-<<<<<<< HEAD
-
-        /// Constant giving minimum FFT size we're willing to do.
-=======
-        
+
         /// @brief Constant giving minimum FFT size we're willing to do.
->>>>>>> bdfa2643
         const int minimum_fft_size = 128;
 
         /// @brief Constant giving maximum FFT size we're willing to do.
@@ -201,7 +196,7 @@
         /**
          * @brief Return value of SBProfile at a chosen 2D position in k space.
          *
-         * @param[in] _p 2D position in k space.
+         * @param[in] k 2D position in k space.
          */
         std::complex<double> kValue(const Position<double>& k) const
         { 
@@ -237,23 +232,12 @@
         }
         //@}
 
-<<<<<<< HEAD
         /// @brief Value of k beyond which aliasing can be neglected.
         double maxK() const 
         { 
             assert(_pimpl.get());
             return _pimpl->maxK(); 
         }
-=======
-        /**
-         * @brief Return value of SBProfile at a chosen 2D position in k space.
-         *
-         * @param[in] k 2D position in k space.
-         */
-        virtual std::complex<double> kValue(const Position<double>& k) const =0; 
-
-        virtual double maxK() const =0; ///< Value of k beyond which aliasing can be neglected.
->>>>>>> bdfa2643
 
         /// @brief Image pixel spacing that does not alias maxK.
         double nyquistDx() const { return M_PI / maxK(); }
@@ -739,17 +723,10 @@
         double fillXImage(ImageView<T>& image, double dx) const  // return flux integral
         { return doFillXImage(image, dx); }
 
-<<<<<<< HEAD
         // Utility for drawing a k grid into FFT data structures 
         virtual void fillKGrid(KTable& kt) const;
 
         // Utility for drawing an x grid into FFT data structures 
-=======
-        /// @brief Utility for drawing a k grid into FFT data structures 
-        virtual void fillKGrid(KTable& kt) const;
-
-        /// @brief Utility for drawing an x grid into FFT data structures 
->>>>>>> bdfa2643
         virtual void fillXGrid(XTable& xt) const;
 
         // Virtual functions cannot be templates, so to make fillXImage work like a virtual
@@ -811,61 +788,8 @@
         SBAdd(const std::list<SBProfile> slist) : 
             SBProfile(new SBAddImpl(slist)) {}
 
-<<<<<<< HEAD
         /// @brief Copy constructor.
         SBAdd(const SBAdd& rhs) : SBProfile(rhs) {}
-=======
-        /** 
-         * @brief Copy constructor.
-         *
-         * @param[in] rhs SBAdd to be copied.
-         */
-        SBAdd(const SBAdd& rhs) : 
-            _sumflux(rhs._sumflux), _sumfx(rhs._sumfx),
-            _sumfy(rhs._sumfy), _maxMaxK(rhs._maxMaxK), _minStepK(rhs._minStepK), 
-            _minMinX(rhs._minMinX), _maxMaxX(rhs._maxMaxX),
-            _minMinY(rhs._minMinY), _maxMaxY(rhs._maxMaxY),
-            _allAxisymmetric(rhs._allAxisymmetric), _anyHardEdges(rhs._anyHardEdges),
-            _allAnalyticX(rhs._allAnalyticX), _allAnalyticK(rhs._allAnalyticK)  
-        {
-            for (ConstIter sbptr = rhs._plist.begin(); sbptr!=rhs._plist.end(); ++sbptr)
-                _plist.push_back((*sbptr)->duplicate());
-        }
-
-        /** @brief Assignment
-         *
-         * @param[in] rhs SBAdd which this one will now be a copy of.
-         * @return reference to this.
-         */
-        SBAdd& operator=(const SBAdd& rhs)
-        {
-            // Null operation if rhs is this
-            if (&rhs == this) return *this;
-            // Clean up previous stuff
-
-            for (Iter pptr = _plist.begin(); pptr!=_plist.end(); ++pptr)  delete *pptr; 
-
-            // New copies of all convolve-ees:
-            _plist.clear();
-            for (ConstIter rhsptr = rhs._plist.begin(); rhsptr!=rhs._plist.end(); ++rhsptr)
-                _plist.push_back((*rhsptr)->duplicate()); 
-            // And copy other configurations:
-            _sumflux = rhs._sumflux;
-            _sumfx = rhs._sumfx;
-            _sumfy = rhs._sumfy;
-            _maxMaxK = rhs._maxMaxK;
-            _minMinX = rhs._minMinX;
-            _maxMaxX = rhs._maxMaxX;
-            _minMinY = rhs._minMinY;
-            _maxMaxY = rhs._maxMaxY;
-            _minStepK = rhs._minStepK;
-            _allAxisymmetric = rhs._allAxisymmetric;
-            _anyHardEdges = rhs._anyHardEdges;
-            _allAnalyticX = rhs._allAnalyticX;
-            _allAnalyticK = rhs._allAnalyticK;
-            return *this;
-        }
->>>>>>> bdfa2643
 
         /// @brief Destructor.
         ~SBAdd() {}
@@ -1244,37 +1168,15 @@
      * set f to something other than 1, then the final flux will be f times the 
      * product of the component fluxes.
      */
-    // TODO: the fluxScale stuff hasn't been ported to the python layer yet.
     class SBConvolve : public SBProfile 
     {
     public:
-<<<<<<< HEAD
-=======
-        /// @brief Constructor, empty.
-        explicit SBConvolve(bool real_space=false) : _fluxScale(1.), _real_space(real_space) {}
-
-        /**
-         * @brief Constructor, 1 input.
-         *
-         * @param[in] s1 SBProfile.
-         * @param[in] real_space  Do convolution in real space? (default `real_space = false`).
-         * @param[in] f scaling factor for final flux (default `f = 1.`).
-         */
-        SBConvolve(const SBProfile& s1, bool real_space=false, double f=1.) :
-            _fluxScale(f), _real_space(real_space)
-        { add(s1); }
->>>>>>> bdfa2643
-
         /**
          * @brief Constructor, 2 inputs.
          *
          * @param[in] s1 first SBProfile.
          * @param[in] s2 second SBProfile.
-<<<<<<< HEAD
-=======
          * @param[in] real_space  Do convolution in real space? (default `real_space = false`).
-         * @param[in] f scaling factor for final flux (default `f = 1.`).
->>>>>>> bdfa2643
          */
         SBConvolve(const SBProfile& s1, const SBProfile& s2, bool real_space=false) :
             SBProfile(new SBConvolveImpl(s1,s2,real_space)) {}
@@ -1285,11 +1187,7 @@
          * @param[in] s1 first SBProfile.
          * @param[in] s2 second SBProfile.
          * @param[in] s3 third SBProfile.
-<<<<<<< HEAD
-=======
          * @param[in] real_space  Do convolution in real space? (default `real_space = false`).
-         * @param[in] f scaling factor for final flux (default `f = 1.`).
->>>>>>> bdfa2643
          */
         SBConvolve(const SBProfile& s1, const SBProfile& s2, const SBProfile& s3,
                    bool real_space=false) :
@@ -1299,37 +1197,13 @@
          * @brief Constructor, list of inputs.
          *
          * @param[in] slist Input: list of SBProfiles.
-<<<<<<< HEAD
-=======
          * @param[in] real_space  Do convolution in real space? (default `real_space = false`).
-         * @param[in] f Input: optional scaling factor for final flux (default `f = 1.`).
->>>>>>> bdfa2643
          */
         SBConvolve(const std::list<SBProfile> slist, bool real_space=false) :
             SBProfile(new SBConvolveImpl(slist,real_space)) {}
 
-<<<<<<< HEAD
         /// @brief Copy constructor.
         SBConvolve(const SBConvolve& rhs) : SBProfile(rhs) {}
-=======
-        /** 
-         * @brief Copy constructor.
-         *
-         * @param[in] rhs SBProfile.
-         */
-        SBConvolve(const SBConvolve& rhs) : 
-            _fluxScale(rhs._fluxScale),
-            _x0(rhs._x0), _y0(rhs._y0),
-            _isStillAxisymmetric(rhs._isStillAxisymmetric),
-            _minMaxK(rhs._minMaxK), _netStepK(rhs._netStepK),
-            _sumMinX(rhs._sumMinX), _sumMaxX(rhs._sumMaxX), 
-            _sumMinY(rhs._sumMinY), _sumMaxY(rhs._sumMaxY), 
-            _fluxProduct(rhs._fluxProduct), _real_space(rhs._real_space)
-        {
-            for (ConstIter rhsptr = rhs._plist.begin(); rhsptr!=rhs._plist.end(); ++rhsptr)
-                _plist.push_back((*rhsptr)->duplicate()); 
-        }
->>>>>>> bdfa2643
 
         /// @brief Destructor.
         ~SBConvolve() {}
@@ -1352,35 +1226,9 @@
         SBConvolveImpl(const std::list<SBProfile> slist, bool real_space) :
             _real_space(real_space)
         {
-<<<<<<< HEAD
             for (ConstIter sptr = slist.begin(); sptr!=slist.end(); ++sptr) 
                 add(*sptr); 
             initialize(); 
-=======
-            // Null operation if rhs is this
-            if (&rhs == this) return *this;
-            // Clean up previous stuff
-
-            for (Iter pptr = _plist.begin(); pptr!=_plist.end(); ++pptr)  delete *pptr; 
-            // New copies of all convolve-ees:
-            _plist.clear();
-            for (ConstIter rhsptr = rhs._plist.begin(); rhsptr!=rhs._plist.end(); ++rhsptr)
-                _plist.push_back((*rhsptr)->duplicate()); 
-            // And copy other configurations:
-            _fluxScale = rhs._fluxScale;
-            _x0 = rhs._x0;
-            _y0 = rhs._y0;
-            _isStillAxisymmetric = rhs._isStillAxisymmetric;
-            _minMaxK = rhs._minMaxK;
-            _netStepK = rhs._netStepK;
-            _sumMinX = rhs._sumMinX;
-            _sumMaxX = rhs._sumMaxX;
-            _sumMinY = rhs._sumMinY;
-            _sumMaxY = rhs._sumMaxY;
-            _fluxProduct = rhs._fluxProduct;
-            _real_space = rhs._real_space;
-            return *this;
->>>>>>> bdfa2643
         }
 
         ~SBConvolveImpl() {}
@@ -1935,35 +1783,9 @@
         SBAiry(double D=1., double obs=0., double flux=1.) :
             SBProfile(new SBAiryImpl(D,obs,flux)) {}
 
-<<<<<<< HEAD
         /// @brief Copy constructor
         SBAiry(const SBAiry& rhs) : SBProfile(rhs) {}
 
-=======
-        /**
-         * @brief Copy constructor: photon-shooting structures are not copied, will be
-         * re-computed in copy
-         */
-        SBAiry(const SBAiry& rhs): 
-            _D(rhs._D), _obscuration(rhs._obscuration), _flux(rhs._flux), _norm(rhs._norm),
-            _sampler(0), _radial(_obscuration) {}
-
-        /**
-         * @brief Assignment operator: photon-shooting structures are discarded, will be
-         * re-computed in copy
-         */
-        SBAiry& operator=(const SBAiry& rhs) 
-        {
-            _D = rhs._D;
-            _obscuration = rhs._obscuration;
-            _flux = rhs._flux;
-            _norm = rhs._norm;
-            _radial.setObscuration(_obscuration);
-            flushSampler();
-            return *this;
-        }
-            
->>>>>>> bdfa2643
         /// @brief Destructor.
         ~SBAiry() {}
 
@@ -1985,12 +1807,14 @@
              * @param[in] obscuration Fractional linear size of central obscuration of pupil.
              */
             AiryRadialFunction(double obscuration): _obscuration(obscuration) {}
+
             /**
              * @brief Return the Airy function
              * @param[in] radius Radius in units of (lambda / D)
              * @returns Airy function, normalized to integrate to unity.
              */
             double operator()(double radius) const;
+
             void setObscuration(double obscuration) { _obscuration=obscuration; }
         private:
             double _obscuration; ///> Central obstruction size
