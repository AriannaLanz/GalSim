Changes from v0.4 to current version:
------------------------------------

<<<<<<< HEAD
- The `ImageCorrFunc` has been superseded by the `CorrelatedNoise`, which like the `GaussianNoise`,
  `PoissonNoise` etc. classes inherits from the `BaseNoise`.  The class contains all the correlation
  information represented by the `ImageCorrFunc`, as well as the random number generator required
  to apply noise (Issue #352).

- Similarly the get_COSMOS_CorrFunc() is replaced by the get_COSMOS_CorrelatedNoise() function,
  which now initializes a Noise model with a stored random number generator (Issue #352).

- Bug fixed in the generation of correlated noise fields (Issue #352); formerly these erroneously 
  had two-fold rotational symmetry.

- The correlated noise classes now have an applyWhiteningTo() method.  The purpose of this
  function is to add noise to images that contain correlated noise; the power spectrum of the added 
  noise is specifically designed to result in white (uncorrelated) noise in the final image (Issue
  #352).
=======
- Added the ability to draw lensing shears and convergences self-consistently
  from the same input shear power spectrum.  (Issue #304)

- Added a utility that can take an input set of shears on a grid, and
  reconstruct the convergence.  (Issue #304)
>>>>>>> 0ab49777

- Added Shapelet class (sub-class of GSObject) for describing shapelet profiles. (Issue #350)

- Made various speed improvements related to drawing images, both in real and Fourier space. 
  (Issue #350)

- Changed `obj.draw()` to return the added_flux in addition to the image in parallel to existing
  behavior of `drawShoot`. (Issue #350)

- Added des module that add some DES-specific types and paves the way for adding similar modules
  for other telescopes/surveys.  Specifically, there are classes for the two ways that DES measures
  PSFs: DES_Shapelet and DES_PSFEx, demoed in examples/des.py and examples/des.yaml. (Issue #350)

- Enabled InputCatalog to read FITS catalogs. (Issue #350)

- Added FitsHeader class and config option. (Issue #350)

- Added the ability to read/write to a specific HDU rather than assuming the first hdu should 
  be used. (Issue #350)<|MERGE_RESOLUTION|>--- conflicted
+++ resolved
@@ -1,7 +1,12 @@
 Changes from v0.4 to current version:
 ------------------------------------
 
-<<<<<<< HEAD
+- Added the ability to draw lensing shears and convergences self-consistently
+  from the same input shear power spectrum.  (Issue #304)
+
+- Added a utility that can take an input set of shears on a grid, and
+  reconstruct the convergence.  (Issue #304)
+
 - The `ImageCorrFunc` has been superseded by the `CorrelatedNoise`, which like the `GaussianNoise`,
   `PoissonNoise` etc. classes inherits from the `BaseNoise`.  The class contains all the correlation
   information represented by the `ImageCorrFunc`, as well as the random number generator required
@@ -17,13 +22,6 @@
   function is to add noise to images that contain correlated noise; the power spectrum of the added 
   noise is specifically designed to result in white (uncorrelated) noise in the final image (Issue
   #352).
-=======
-- Added the ability to draw lensing shears and convergences self-consistently
-  from the same input shear power spectrum.  (Issue #304)
-
-- Added a utility that can take an input set of shears on a grid, and
-  reconstruct the convergence.  (Issue #304)
->>>>>>> 0ab49777
 
 - Added Shapelet class (sub-class of GSObject) for describing shapelet profiles. (Issue #350)
 
