--- conflicted
+++ resolved
@@ -45,11 +45,9 @@
 * Added the ability to read/write to a specific HDU rather than assuming the first hdu should 
   be used. (Issue #350)
 
-<<<<<<< HEAD
-* Added Sersic truncation. (Issue #388)
-=======
 * Added a new script, galsim/pse.py, that contains a PowerSpectrumEstimator class that can be used
   to estimate the shear power spectrum from a set of shears defined on a grid.  The main
   functionality of PowerSpectrumEstimator actually does not require an installed version of GalSim,
   just Python 2.6 or 2.7 and NumPy.  (Issue #382)
->>>>>>> 755723d7
+
+* Added Sersic truncation. (Issue #388)