import numpy as np
import os

try:
    import galsim
except ImportError:
    path, filename = os.path.split(__file__)
    sys.path.append(os.path.abspath(os.path.join(path, "..")))
    import galsim

refdir = os.path.join(".", "lensing_reference_data") # Directory containing the reference

def funcname():
    import inspect
    return inspect.stack()[1][3]

# for simple demonstration purposes, a few very simple power-law power spectra that don't crash and
# burn at k=0
def pk2(k):
    return k**(2.0)

def pk1(k):
    return k

def pkflat(k):
    # note: this gives random Gaussian shears with variance of 0.01
    return 0.01

def test_nfwhalo():
    import time
    t1 = time.time()

    # reference data comes from Matthias Bartelmann's libastro code
    # cluster properties: M=1e15, conc=4, redshift=1
    # sources at redshift=2
    # columns:
    # distance [arcsec], deflection [arcsec], shear, reduced shear, convergence
    # distance go from 1 .. 599 arcsec
    ref = np.loadtxt(refdir + '/nfw_lens.dat')

    # set up the same halo
    halo = galsim.lensing.NFWHalo(mass=1e15, conc=4, z=1, pos_x=0, pos_y=0)
    pos_x = np.arange(1,600)
    pos_y = np.zeros_like(pos_x)
    z_s = 2
    kappa = halo.getConvergence(pos_x, pos_y, z_s)
    gamma1, gamma2 = halo.getShear(pos_x, pos_y, z_s, reduced=False)
    g1, g2 = halo.getShear(pos_x, pos_y, z_s, reduced=True)

    # check internal correctness:
    # g1 = gamma1/(1-kappa), and g2 = 0
    np.testing.assert_array_equal(g1, gamma1/(1-kappa),
                                  err_msg="Computation of reduced shear g incorrect.")
    np.testing.assert_array_equal(g2, np.zeros_like(g2),
                                  err_msg="Computation of reduced shear g2 incorrect.")

    # comparison to reference:
    # tangential shear in x-direction is purely negative in g1
    try:
<<<<<<< HEAD
        # set up the same halo
        halo = galsim.NFWHalo(mass=1e15, conc=4, redshift=1)
        pos_x = np.arange(1,600)
        pos_y = np.zeros_like(pos_x)
        z_s = 2
        kappa = halo.getConvergence((pos_x, pos_y), z_s)
        gamma1, gamma2 = halo.getShear((pos_x, pos_y), z_s, reduced=False)
        g1, g2 = halo.getShear((pos_x, pos_y), z_s, reduced=True)

        # check internal correctness:
        # g1 = gamma1/(1-kappa), and g2 = 0
        np.testing.assert_array_equal(g1, gamma1/(1-np.array(kappa)),
                                      err_msg="Computation of reduced shear g incorrect.")
        np.testing.assert_array_equal(g2, np.zeros_like(g2),
                                      err_msg="Computation of reduced shear g2 incorrect.")

        # comparison to reference:
        # tangential shear in x-direction is purely negative in g1
        try:
            np.testing.assert_allclose(
                -ref[:,2], gamma1, rtol=1e-4,
                err_msg="Computation of shear deviates from reference.")
            np.testing.assert_allclose(
                -ref[:,3], g1, rtol=1e-4,
                err_msg="Computation of reduced shear deviates from reference.")
            np.testing.assert_allclose(
                ref[:,4], kappa, rtol=1e-4,
                err_msg="Computation of convergence deviates from reference.")
        except AttributeError:
            # Older numpy versions don't have assert_allclose, so use this instead:
            np.testing.assert_array_almost_equal(
                -ref[:,2], gamma1, decimal=4,
                err_msg="Computation of shear deviates from reference.")
            np.testing.assert_array_almost_equal(
                -ref[:,3], g1, decimal=4,
                err_msg="Computation of reduced shear deviates from reference.")
            np.testing.assert_array_almost_equal(
                ref[:,4], kappa, decimal=4,
                err_msg="Computation of convergence deviates from reference.")
    except ImportError:
        import warnings
        warnings.warn("scipy not found! Integrator required for angular diameter distances")
=======
        np.testing.assert_allclose(
            -ref[:,2], gamma1, rtol=1e-4,
            err_msg="Computation of shear deviates from reference.")
        np.testing.assert_allclose(
            -ref[:,3], g1, rtol=1e-4,
            err_msg="Computation of reduced shear deviates from reference.")
        np.testing.assert_allclose(
            ref[:,4], kappa, rtol=1e-4,
            err_msg="Computation of convergence deviates from reference.")
    except AttributeError:
        # Older numpy versions don't have assert_allclose, so use this instead:
        np.testing.assert_array_almost_equal(
            -ref[:,2], gamma1, decimal=4,
            err_msg="Computation of shear deviates from reference.")
        np.testing.assert_array_almost_equal(
            -ref[:,3], g1, decimal=4,
            err_msg="Computation of reduced shear deviates from reference.")
        np.testing.assert_array_almost_equal(
            ref[:,4], kappa, decimal=4,
            err_msg="Computation of convergence deviates from reference.")
>>>>>>> a58571a8

    t2 = time.time()
    print 'time for %s = %.2f'%(funcname(),t2-t1)

def test_shear_flatps():
    """Test that shears from power spectrum P(k)=const have the expected statistical properties"""
    import time
    t1 = time.time()

    # setup the gaussian deviate object to use for these tests
    gd = galsim.GaussianDeviate(512342)

    # make a flat power spectrum for E, B modes
    test_ps = galsim.PowerSpectrum(E_power_function=pkflat, B_power_function=pkflat)
    # get shears on 500x500 grid
    g1, g2 = test_ps.getShear(grid_spacing=1.0, grid_nx=500, rng=gd)
    # check: are shears consistent with variance=0.01 as we expect for pkflat?
    var1 = np.var(g1)
    var2 = np.var(g2)
    np.testing.assert_almost_equal(var1, 0.01, decimal=3,
                                   err_msg="Incorrect shear variance(1) from flat power spectrum!")
    np.testing.assert_almost_equal(var2, 0.01, decimal=3,
                                   err_msg="Incorrect shear variance(2) from flat power spectrum!")
    # check: are g1, g2 uncorrelated with each other?
    top= np.sum((g1-np.mean(g1))*(g2-np.mean(g2)))
    bottom1 = np.sum((g1-np.mean(g1))**2)
    bottom2 = np.sum((g2-np.mean(g2))**2)
    corr = top / np.sqrt(bottom1*bottom2)
    np.testing.assert_almost_equal(
        corr, 0., decimal=2,
        err_msg="Shear components should be uncorrelated with each other!")


    # make a pure E-mode spectrum
    test_ps = galsim.PowerSpectrum(E_power_function=pkflat)
    # get shears on 500x500 grid
    g1, g2 = test_ps.getShear(grid_spacing=1.0, grid_nx=500, rng=gd)
    # check: are shears consistent with variance=0.01 as we expect for pkflat?
    var1 = np.var(g1)
    var2 = np.var(g2)
    print 'var(g1), var(g2) = ',var1,var2
    np.testing.assert_almost_equal(
        var1+var2, 0.01, decimal=3,
        err_msg="Incorrect shear variance from E-mode power spectrum!")
    # Note: These next two don't work.  
    # var1,var2 are approximately 0.0043, 0.0057.  Not sure why...
    #np.testing.assert_almost_equal(
        #var1, 0.005, decimal=3,
        #err_msg="Incorrect shear variance(1) from E-mode power spectrum!")
    #np.testing.assert_almost_equal(
        #var2, 0.005, decimal=3,
        #err_msg="Incorrect shear variance(2) from E-mode power spectrum!")

    # check: are g1, g2 uncorrelated with each other?
    top= np.sum((g1-np.mean(g1))*(g2-np.mean(g2)))
    bottom1 = np.sum((g1-np.mean(g1))**2)
    bottom2 = np.sum((g2-np.mean(g2))**2)
    corr = top / np.sqrt(bottom1*bottom2)
    np.testing.assert_almost_equal(
        corr, 0., decimal=2,
        err_msg="Shear components should be uncorrelated with each other!")


    # make a pure B-mode spectrum
    test_ps = galsim.PowerSpectrum(B_power_function=pkflat)
    # get shears on 500x500 grid
    g1, g2 = test_ps.getShear(grid_spacing=1.0, grid_nx=500, rng=gd)
    # check: are shears consistent with variance=0.01 as we expect for pkflat?
    var1 = np.var(g1)
    var2 = np.var(g2)
    print 'var(g1), var(g2) = ',var1,var2
    np.testing.assert_almost_equal(
        var1+var2, 0.01, decimal=3,
        err_msg="Incorrect shear variance from B-mode power spectrum!")
    # Note: These next two don't work.  
    # var1,var2 are approximately 0.0057, 0.0043.  Not sure why...
    #np.testing.assert_almost_equal(
        #var1, 0.005, decimal=3,
        #err_msg="Incorrect shear variance(1) from B-mode power spectrum!")
    #np.testing.assert_almost_equal(
        #var2, 0.005, decimal=3,
        #err_msg="Incorrect shear variance(2) from B-mode power spectrum!")

    # check: are g1, g2 uncorrelated with each other?
    top= np.sum((g1-np.mean(g1))*(g2-np.mean(g2)))
    bottom1 = np.sum((g1-np.mean(g1))**2)
    bottom2 = np.sum((g2-np.mean(g2))**2)
    corr = top / np.sqrt(bottom1*bottom2)
    np.testing.assert_almost_equal(
        corr, 0., decimal=2,
        err_msg="Shear components should be uncorrelated with each other!")

    t2 = time.time()
    print 'time for %s = %.2f'%(funcname(),t2-t1)

def test_shear_seeds():
    """Test that shears from lensing engine behave appropriate when given same/different seeds"""
    import time
    t1 = time.time()

    # make a power spectrum for some E, B power function
    test_ps = galsim.PowerSpectrum(E_power_function=pk2, B_power_function=pkflat)

    # get shears on a grid w/o specifying seed
    g1, g2 = test_ps.getShear(grid_spacing=1.0, grid_nx = 10)
    # do it again, w/o specifying seed: should differ
    g1new, g2new = test_ps.getShear(grid_spacing=1.0, grid_nx = 10)
    assert not ((g1[0,0]==g1new[0,0]) or (g2[0,0]==g2new[0,0]))

    # get shears on a grid w/ specified seed
    g1, g2 = test_ps.getShear(grid_spacing=1.0, grid_nx = 10,
                              rng=galsim.GaussianDeviate(13796))
    # get shears on a grid w/ same specified seed: should be same
    g1new, g2new = test_ps.getShear(grid_spacing=1.0, grid_nx = 10,
                                    rng=galsim.GaussianDeviate(13796))
    np.testing.assert_array_equal(g1, g1new,
                                  err_msg="New shear field differs from previous (same seed)!")
    np.testing.assert_array_equal(g2, g2new,
                                  err_msg="New shear field differs from previous (same seed)!")
    # get shears on a grid w/ diff't specified seed: should differ
    g1new, g2new = test_ps.getShear(grid_spacing=1.0, grid_nx = 10,
                                    rng=galsim.GaussianDeviate(1379))
    assert not ((g1[0,0]==g1new[0,0]) or (g2[0,0]==g2new[0,0]))

    t2 = time.time()
    print 'time for %s = %.2f'%(funcname(),t2-t1)

def test_shear_reference():
    """Test shears from lensing engine compared to stored reference values"""
    import time
    t1 = time.time()

    # read input data
    ref = np.loadtxt(refdir + '/shearfield_reference.dat')
    g1_in = ref[:,0]
    g2_in = ref[:,1]

    # set up params
    #seed = 14136
    rng = galsim.UniformDeviate(14136)  # "gaussian_deviate" may be any BaseDeviate type
    n = 10
    dx = 1.

    # define power spectrum
    ps = galsim.PowerSpectrum(E_power_function=pk2, B_power_function=pk1)
    # get shears
    g1, g2 = ps.getShear(grid_spacing = dx, grid_nx = n, rng=rng)

    # put in same format as data that got read in
    g1vec = g1.reshape(n*n)
    g2vec = g2.reshape(n*n)
    # compare input vs. calculated values
    np.testing.assert_almost_equal(g1_in, g1vec, 9,
                                   err_msg = "Shear field differs from reference shear field!")
    np.testing.assert_almost_equal(g2_in, g2vec, 9,
                                   err_msg = "Shear field differs from reference shear field!")

    t2 = time.time()
    print 'time for %s = %.2f'%(funcname(),t2-t1)


if __name__ == "__main__":
    test_nfwhalo()
    test_shear_flatps()
    test_shear_seeds()
    test_shear_reference()<|MERGE_RESOLUTION|>--- conflicted
+++ resolved
@@ -39,17 +39,17 @@
     ref = np.loadtxt(refdir + '/nfw_lens.dat')
 
     # set up the same halo
-    halo = galsim.lensing.NFWHalo(mass=1e15, conc=4, z=1, pos_x=0, pos_y=0)
+    halo = galsim.NFWHalo(mass=1e15, conc=4, redshift=1)
     pos_x = np.arange(1,600)
     pos_y = np.zeros_like(pos_x)
     z_s = 2
-    kappa = halo.getConvergence(pos_x, pos_y, z_s)
-    gamma1, gamma2 = halo.getShear(pos_x, pos_y, z_s, reduced=False)
-    g1, g2 = halo.getShear(pos_x, pos_y, z_s, reduced=True)
+    kappa = halo.getConvergence((pos_x, pos_y), z_s)
+    gamma1, gamma2 = halo.getShear((pos_x, pos_y), z_s, reduced=False)
+    g1, g2 = halo.getShear((pos_x, pos_y), z_s, reduced=True)
 
     # check internal correctness:
     # g1 = gamma1/(1-kappa), and g2 = 0
-    np.testing.assert_array_equal(g1, gamma1/(1-kappa),
+    np.testing.assert_array_equal(g1, gamma1/(1-np.array(kappa)),
                                   err_msg="Computation of reduced shear g incorrect.")
     np.testing.assert_array_equal(g2, np.zeros_like(g2),
                                   err_msg="Computation of reduced shear g2 incorrect.")
@@ -57,50 +57,6 @@
     # comparison to reference:
     # tangential shear in x-direction is purely negative in g1
     try:
-<<<<<<< HEAD
-        # set up the same halo
-        halo = galsim.NFWHalo(mass=1e15, conc=4, redshift=1)
-        pos_x = np.arange(1,600)
-        pos_y = np.zeros_like(pos_x)
-        z_s = 2
-        kappa = halo.getConvergence((pos_x, pos_y), z_s)
-        gamma1, gamma2 = halo.getShear((pos_x, pos_y), z_s, reduced=False)
-        g1, g2 = halo.getShear((pos_x, pos_y), z_s, reduced=True)
-
-        # check internal correctness:
-        # g1 = gamma1/(1-kappa), and g2 = 0
-        np.testing.assert_array_equal(g1, gamma1/(1-np.array(kappa)),
-                                      err_msg="Computation of reduced shear g incorrect.")
-        np.testing.assert_array_equal(g2, np.zeros_like(g2),
-                                      err_msg="Computation of reduced shear g2 incorrect.")
-
-        # comparison to reference:
-        # tangential shear in x-direction is purely negative in g1
-        try:
-            np.testing.assert_allclose(
-                -ref[:,2], gamma1, rtol=1e-4,
-                err_msg="Computation of shear deviates from reference.")
-            np.testing.assert_allclose(
-                -ref[:,3], g1, rtol=1e-4,
-                err_msg="Computation of reduced shear deviates from reference.")
-            np.testing.assert_allclose(
-                ref[:,4], kappa, rtol=1e-4,
-                err_msg="Computation of convergence deviates from reference.")
-        except AttributeError:
-            # Older numpy versions don't have assert_allclose, so use this instead:
-            np.testing.assert_array_almost_equal(
-                -ref[:,2], gamma1, decimal=4,
-                err_msg="Computation of shear deviates from reference.")
-            np.testing.assert_array_almost_equal(
-                -ref[:,3], g1, decimal=4,
-                err_msg="Computation of reduced shear deviates from reference.")
-            np.testing.assert_array_almost_equal(
-                ref[:,4], kappa, decimal=4,
-                err_msg="Computation of convergence deviates from reference.")
-    except ImportError:
-        import warnings
-        warnings.warn("scipy not found! Integrator required for angular diameter distances")
-=======
         np.testing.assert_allclose(
             -ref[:,2], gamma1, rtol=1e-4,
             err_msg="Computation of shear deviates from reference.")
@@ -121,7 +77,6 @@
         np.testing.assert_array_almost_equal(
             ref[:,4], kappa, decimal=4,
             err_msg="Computation of convergence deviates from reference.")
->>>>>>> a58571a8
 
     t2 = time.time()
     print 'time for %s = %.2f'%(funcname(),t2-t1)
