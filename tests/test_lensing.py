# Copyright 2012, 2013 The GalSim developers:
# https://github.com/GalSim-developers
#
# This file is part of GalSim: The modular galaxy image simulation toolkit.
#
# GalSim is free software: you can redistribute it and/or modify
# it under the terms of the GNU General Public License as published by
# the Free Software Foundation, either version 3 of the License, or
# (at your option) any later version.
#
# GalSim is distributed in the hope that it will be useful,
# but WITHOUT ANY WARRANTY; without even the implied warranty of
# MERCHANTABILITY or FITNESS FOR A PARTICULAR PURPOSE.  See the
# GNU General Public License for more details.
#
# You should have received a copy of the GNU General Public License
# along with GalSim.  If not, see <http://www.gnu.org/licenses/>
#
import numpy as np
import os
import sys

try:
    import galsim
except ImportError:
    path, filename = os.path.split(__file__)
    sys.path.append(os.path.abspath(os.path.join(path, "..")))
    import galsim

refdir = os.path.join(".", "lensing_reference_data") # Directory containing the reference

def funcname():
    import inspect
    return inspect.stack()[1][3]

# for simple demonstration purposes, a few very simple power-law power spectra that don't crash and
# burn at k=0
def pk2(k):
    return k**(2.0)

def pk1(k):
    return k

def pkflat(k):
    # note: this gives random Gaussian shears with variance of 0.01
    return 0.01+np.zeros_like(k)

def kappa_gaussian(theta1_array, theta2_array, sigma, pos, amp=1.):
    """Return an array of kappa values given input arrays of theta1, theta2, float for sigma in the
    units of theta and a galsim.PositionD for pos.

    Scaled to be amp at origin.
    """
    sigma2 = sigma * sigma
    theta2 = (theta1_array - pos.x)**2 + (theta2_array - pos.y)**2
    return amp * np.exp(-.5 * theta2 / sigma2)

def shear_gaussian(theta1_array, theta2_array, sigma, pos, amp=1., rotate45=False):
    """Return arrays of shear values given input arrays of theta1, theta2, float for sigma in the
    units of theta and a galsim.PositionD for pos.

    The surface density kappa is scaled to be amp at origin.  Tangential shear around the origin
    relates to kappa_gaussian function by the usual relation,
    gamma_t(theta) = <kappa(<theta)> - kappa(theta)
    The rotate45 keyword can be used to specify rotation of the shears at each point by 45 degrees.
    """
    sigma2 = sigma * sigma
    t1 = theta1_array - pos.x
    t2 = theta2_array - pos.y
    theta2 = t1 * t1 + t2 * t2
    gammat = 2. * amp * sigma2 * (
        1. - (1. + .5 * theta2 / sigma2) * np.exp(-.5 * theta2 / sigma2)) / theta2 
    g1 = -gammat * (t1**2 - t2**2) / theta2
    g2 = -gammat * 2. * t1 * t2 / theta2
    if rotate45:
        g2 =  gammat * (t1**2 - t2**2) / theta2
        g1 = -gammat * 2. * t1 * t2 / theta2
    else:
        g1 = -gammat * (t1**2 - t2**2) / theta2
        g2 = -gammat * 2. * t1 * t2 / theta2
    return g1, g2

def test_nfwhalo():
    """Various tests of the NFWHalo class (against reference data, and basic sanity tests)"""
    import time
    t1 = time.time()

    # reference data comes from Matthias Bartelmann's libastro code
    # cluster properties: M=1e15, conc=4, redshift=1
    # sources at redshift=2
    # columns:
    # distance [arcsec], deflection [arcsec], shear, reduced shear, convergence
    # distance go from 1 .. 599 arcsec
    ref = np.loadtxt(refdir + '/nfw_lens.dat')

    # set up the same halo
    halo = galsim.NFWHalo(mass=1e15, conc=4, redshift=1)
    pos_x = np.arange(1,600)
    pos_y = np.zeros_like(pos_x)
    z_s = 2
    kappa = halo.getConvergence((pos_x, pos_y), z_s)
    gamma1, gamma2 = halo.getShear((pos_x, pos_y), z_s, reduced=False)
    g1, g2 = halo.getShear((pos_x, pos_y), z_s, reduced=True)

    # check internal correctness:
    # g1 = gamma1/(1-kappa), and g2 = 0
    np.testing.assert_array_equal(g1, gamma1/(1-np.array(kappa)),
                                  err_msg="Computation of reduced shear g incorrect.")
    np.testing.assert_array_equal(g2, np.zeros_like(g2),
                                  err_msg="Computation of reduced shear g2 incorrect.")

    # comparison to reference:
    # tangential shear in x-direction is purely negative in g1
    try:
        np.testing.assert_allclose(
            -ref[:,2], gamma1, rtol=1e-4,
            err_msg="Computation of shear deviates from reference.")
        np.testing.assert_allclose(
            -ref[:,3], g1, rtol=1e-4,
            err_msg="Computation of reduced shear deviates from reference.")
        np.testing.assert_allclose(
            ref[:,4], kappa, rtol=1e-4,
            err_msg="Computation of convergence deviates from reference.")
    except AttributeError:
        # Older numpy versions don't have assert_allclose, so use this instead:
        np.testing.assert_array_almost_equal(
            -ref[:,2], gamma1, decimal=4,
            err_msg="Computation of shear deviates from reference.")
        np.testing.assert_array_almost_equal(
            -ref[:,3], g1, decimal=4,
            err_msg="Computation of reduced shear deviates from reference.")
        np.testing.assert_array_almost_equal(
            ref[:,4], kappa, decimal=4,
            err_msg="Computation of convergence deviates from reference.")

    t2 = time.time()
    print 'time for %s = %.2f'%(funcname(),t2-t1)

def test_shear_flatps():
    """Test that shears from power spectrum P(k)=const have the expected statistical properties"""
    import time
    t1 = time.time()

    # setup the random number generator to use for these tests
    rng = galsim.BaseDeviate(512342)

    # make a flat power spectrum for E, B modes
    test_ps = galsim.PowerSpectrum(e_power_function=pkflat, b_power_function=pkflat)
    # get shears on 500x500 grid
    g1, g2 = test_ps.buildGrid(grid_spacing=1.0, ngrid=500, rng=rng)
    # check: are shears consistent with variance=0.01 as we expect for pkflat?
    var1 = np.var(g1)
    var2 = np.var(g2)
    np.testing.assert_almost_equal(var1, 0.01, decimal=3,
                                   err_msg="Incorrect shear variance(1) from flat power spectrum!")
    np.testing.assert_almost_equal(var2, 0.01, decimal=3,
                                   err_msg="Incorrect shear variance(2) from flat power spectrum!")
    # check: are g1, g2 uncorrelated with each other?
    top= np.sum((g1-np.mean(g1))*(g2-np.mean(g2)))
    bottom1 = np.sum((g1-np.mean(g1))**2)
    bottom2 = np.sum((g2-np.mean(g2))**2)
    corr = top / np.sqrt(bottom1*bottom2)
    np.testing.assert_almost_equal(
        corr, 0., decimal=2,
        err_msg="Shear components should be uncorrelated with each other!")


    # make a pure E-mode spectrum
    test_ps = galsim.PowerSpectrum(e_power_function=pkflat)
    # get shears on 500x500 grid
    g1, g2 = test_ps.buildGrid(grid_spacing=1.0, ngrid=500, rng=rng)
    # check: are shears consistent with variance=0.01 as we expect for pkflat?
    var1 = np.var(g1)
    var2 = np.var(g2)
    print 'var(g1), var(g2) = ',var1,var2
    np.testing.assert_almost_equal(
        var1+var2, 0.01, decimal=3,
        err_msg="Incorrect shear variance from E-mode power spectrum!")
    # Note: These next two don't work.  
    # var1,var2 are approximately 0.0043, 0.0057.  Not sure why...
    #np.testing.assert_almost_equal(
        #var1, 0.005, decimal=3,
        #err_msg="Incorrect shear variance(1) from E-mode power spectrum!")
    #np.testing.assert_almost_equal(
        #var2, 0.005, decimal=3,
        #err_msg="Incorrect shear variance(2) from E-mode power spectrum!")

    # check: are g1, g2 uncorrelated with each other?
    top= np.sum((g1-np.mean(g1))*(g2-np.mean(g2)))
    bottom1 = np.sum((g1-np.mean(g1))**2)
    bottom2 = np.sum((g2-np.mean(g2))**2)
    corr = top / np.sqrt(bottom1*bottom2)
    np.testing.assert_almost_equal(
        corr, 0., decimal=2,
        err_msg="Shear components should be uncorrelated with each other!")


    # make a pure B-mode spectrum
    test_ps = galsim.PowerSpectrum(b_power_function=pkflat)
    # get shears on 500x500 grid
    g1, g2 = test_ps.buildGrid(grid_spacing=1.0, ngrid=500, rng=rng)
    # check: are shears consistent with variance=0.01 as we expect for pkflat?
    var1 = np.var(g1)
    var2 = np.var(g2)
    print 'var(g1), var(g2) = ',var1,var2
    np.testing.assert_almost_equal(
        var1+var2, 0.01, decimal=3,
        err_msg="Incorrect shear variance from B-mode power spectrum!")
    # Note: These next two don't work.  
    # var1,var2 are approximately 0.0057, 0.0043.  Not sure why...
    #np.testing.assert_almost_equal(
        #var1, 0.005, decimal=3,
        #err_msg="Incorrect shear variance(1) from B-mode power spectrum!")
    #np.testing.assert_almost_equal(
        #var2, 0.005, decimal=3,
        #err_msg="Incorrect shear variance(2) from B-mode power spectrum!")

    # check: are g1, g2 uncorrelated with each other?
    top= np.sum((g1-np.mean(g1))*(g2-np.mean(g2)))
    bottom1 = np.sum((g1-np.mean(g1))**2)
    bottom2 = np.sum((g2-np.mean(g2))**2)
    corr = top / np.sqrt(bottom1*bottom2)
    np.testing.assert_almost_equal(
        corr, 0., decimal=2,
        err_msg="Shear components should be uncorrelated with each other!")

    t2 = time.time()
    print 'time for %s = %.2f'%(funcname(),t2-t1)

def test_shear_seeds():
    """Test that shears from lensing engine behave appropriate when given same/different seeds"""
    import time
    t1 = time.time()

    # make a power spectrum for some E, B power function
    test_ps = galsim.PowerSpectrum(e_power_function=pk2, b_power_function=pkflat)

    # get shears on a grid w/o specifying seed
    g1, g2 = test_ps.buildGrid(grid_spacing=1.0, ngrid = 10)
    # do it again, w/o specifying seed: should differ
    g1new, g2new = test_ps.buildGrid(grid_spacing=1.0, ngrid = 10)
    assert not ((g1[0,0]==g1new[0,0]) or (g2[0,0]==g2new[0,0]))

    # get shears on a grid w/ specified seed
    g1, g2 = test_ps.buildGrid(grid_spacing=1.0, ngrid = 10, rng=galsim.BaseDeviate(13796))
    # get shears on a grid w/ same specified seed: should be same
    g1new, g2new = test_ps.buildGrid(grid_spacing=1.0, ngrid = 10, rng=galsim.BaseDeviate(13796))
    np.testing.assert_array_equal(g1, g1new,
                                  err_msg="New shear field differs from previous (same seed)!")
    np.testing.assert_array_equal(g2, g2new,
                                  err_msg="New shear field differs from previous (same seed)!")
    # get shears on a grid w/ diff't specified seed: should differ
    g1new, g2new = test_ps.buildGrid(grid_spacing=1.0, ngrid = 10, rng=galsim.BaseDeviate(1379))
    assert not ((g1[0,0]==g1new[0,0]) or (g2[0,0]==g2new[0,0]))

    t2 = time.time()
    print 'time for %s = %.2f'%(funcname(),t2-t1)

def test_shear_reference():
    """Test shears from lensing engine compared to stored reference values"""
    import time
    t1 = time.time()

    # read input data
    ref = np.loadtxt(refdir + '/shearfield_reference.dat')
    g1_in = ref[:,0]
    g2_in = ref[:,1]
    kappa_in = ref[:,2]

    # set up params
    rng = galsim.BaseDeviate(14136)
    n = 10
    dx = 1.

    # define power spectrum
    ps = galsim.PowerSpectrum(e_power_function=lambda k : k**0.5, b_power_function=lambda k : k)
    # get shears
<<<<<<< HEAD
    g1, g2, kappa = ps.buildGriddedShears(grid_spacing = dx, ngrid = n, rng=rng, get_kappa=True)
=======
    g1, g2, kappa = ps.buildGrid(grid_spacing = dx, ngrid = n, rng=rng, get_kappa=True)
>>>>>>> 7bd69a15

    # put in same format as data that got read in
    g1vec = g1.reshape(n*n)
    g2vec = g2.reshape(n*n)
    kappavec = kappa.reshape(n*n)
    # compare input vs. calculated values
    np.testing.assert_almost_equal(g1_in, g1vec, 9,
                                   err_msg = "Shear field differs from reference shear field!")
    np.testing.assert_almost_equal(g2_in, g2vec, 9,
                                   err_msg = "Shear field differs from reference shear field!")
    np.testing.assert_almost_equal(kappa_in, kappavec, 9,
                                   err_msg = "Convergence differences from references!")

    t2 = time.time()
    print 'time for %s = %.2f'%(funcname(),t2-t1)

def test_tabulated():
    """Test using a LookupTable to interpolate a P(k) that is known at certain k"""
    import time
    t1 = time.time()

    # make PowerSpectrum with some obvious analytic form, P(k)=k^2
    ps_analytic = galsim.PowerSpectrum(pk2)

    # now tabulate that analytic form at a range of k
    k_arr = 0.01*np.arange(10000.)+0.01
    p_arr = k_arr**(2.)

    # make a LookupTable to initialize another PowerSpectrum
    tab = galsim.LookupTable(k_arr, p_arr)
    ps_tab = galsim.PowerSpectrum(tab)

    # draw shears on a grid from both PowerSpectrum objects, with same random seed
    seed = 12345
    g1_analytic, g2_analytic = ps_analytic.buildGrid(grid_spacing = 1., ngrid = 10,
                                                     rng = galsim.BaseDeviate(seed))
    g1_tab, g2_tab = ps_tab.buildGrid(grid_spacing = 1., ngrid = 10, rng = galsim.BaseDeviate(seed))

    # make sure that shears that are drawn are essentially identical
    np.testing.assert_almost_equal(g1_analytic, g1_tab, 6,
        err_msg = "g1 of shear field from tabulated P(k) differs from expectation!")
    np.testing.assert_almost_equal(g2_analytic, g2_tab, 6,
        err_msg = "g2 of shear field from tabulated P(k) differs from expectation!")
    # now check that we get the same answer if we use file readin: write k and P(k) to a file then
    # initialize LookupTable from that file
    data_all = (k_arr, p_arr)
    data = np.column_stack(data_all)
    filename = 'lensing_reference_data/tmp.txt'
    np.savetxt(filename, data)
    tab2 = galsim.LookupTable(file = filename)
    ps_tab2 = galsim.PowerSpectrum(tab2)
    g1_tab2, g2_tab2 = ps_tab2.buildGrid(grid_spacing = 1., ngrid = 10,
                                         rng = galsim.BaseDeviate(seed))
    np.testing.assert_almost_equal(g1_analytic, g1_tab2, 6,
        err_msg = "g1 from file-based tabulated P(k) differs from expectation!")
    np.testing.assert_almost_equal(g2_analytic, g2_tab2, 6,
        err_msg = "g2 from file-based tabulated P(k) differs from expectation!")
    # check that we get the same answer whether we use interpolation in log for k, P, or both
    tab = galsim.LookupTable(k_arr, p_arr, x_log = True)
    ps_tab = galsim.PowerSpectrum(tab)
    g1_tab, g2_tab = ps_tab.buildGrid(grid_spacing = 1., ngrid = 10, rng = galsim.BaseDeviate(seed))
    np.testing.assert_almost_equal(g1_analytic, g1_tab, 6,
        err_msg = "g1 of shear field from tabulated P(k) with x_log differs from expectation!")
    np.testing.assert_almost_equal(g2_analytic, g2_tab, 6,
        err_msg = "g2 of shear field from tabulated P(k) with x_log differs from expectation!")
    tab = galsim.LookupTable(k_arr, p_arr, f_log = True)
    ps_tab = galsim.PowerSpectrum(tab)
    g1_tab, g2_tab = ps_tab.buildGrid(grid_spacing = 1., ngrid = 10, rng = galsim.BaseDeviate(seed))
    np.testing.assert_almost_equal(g1_analytic, g1_tab, 6,
        err_msg = "g1 of shear field from tabulated P(k) with f_log differs from expectation!")
    np.testing.assert_almost_equal(g2_analytic, g2_tab, 6,
        err_msg = "g2 of shear field from tabulated P(k) with f_log differs from expectation!")
    tab = galsim.LookupTable(k_arr, p_arr, x_log = True, f_log = True)
    ps_tab = galsim.PowerSpectrum(tab)
    g1_tab, g2_tab = ps_tab.buildGrid(grid_spacing = 1., ngrid = 10, rng = galsim.BaseDeviate(seed))
    np.testing.assert_almost_equal(g1_analytic, g1_tab, 6,
        err_msg="g1 of shear field from tabulated P(k) with x_log, f_log differs from expectation!")
    np.testing.assert_almost_equal(g2_analytic, g2_tab, 6,
        err_msg="g2 of shear field from tabulated P(k) with x_log, f_log differs from expectation!")

    # check for appropriate response to inputs when making/using LookupTable
    try:
        ## mistaken interpolant choice
        np.testing.assert_raises(ValueError, galsim.LookupTable,
                                 k_arr, p_arr, interpolant='splin')
        ## k, P arrays not the same size
        np.testing.assert_raises(ValueError, galsim.LookupTable,
                                 0.01*np.arange(100.), p_arr)
        ## arrays too small
        np.testing.assert_raises(RuntimeError, galsim.LookupTable,
                                 (1.,2.), (1., 2.))
        ## try to make shears, but grid includes k values that were not part of the originally
        ## tabulated P(k) (for this test we make a stupidly limited k grid just to ensure that an
        ## exception should be raised)
        t = galsim.LookupTable((0.99,1.,1.01),(0.99,1.,1.01))
        ps = galsim.PowerSpectrum(t)
        np.testing.assert_raises(ValueError, ps.buildGrid, grid_spacing=1., ngrid=100)
        ## try to interpolate in log, but with zero values included
        np.testing.assert_raises(ValueError, galsim.LookupTable, (0.,1.,2.), (0.,1.,2.),
                                 x_log=True)
        np.testing.assert_raises(ValueError, galsim.LookupTable, (0.,1.,2.), (0.,1.,2.),
                                 f_log=True)
        np.testing.assert_raises(ValueError, galsim.LookupTable, (0.,1.,2.), (0.,1.,2.),
                                 x_log=True, f_log=True)
    except ImportError:
        pass

    # check that when calling LookupTable, the outputs have the same form as inputs
    tab = galsim.LookupTable(k_arr, p_arr)
    k = 0.5
    assert type(tab(k)) == float
    k = (0.5, 1.5)
    result = tab(k)
    assert type(result) == tuple and len(result) == len(k)
    k = list(k)
    result = tab(k)
    assert type(result) == list and len(result) == len(k)
    k = np.array(k)
    result = tab(k)
    assert type(result) == np.ndarray and len(result) == len(k)
    k = 0.01+np.zeros((2,2))
    result = tab(k)
    assert type(result) == np.ndarray and result.shape == k.shape

    # check for expected behavior with log interpolation
    k = (1., 2., 3.)
    p = (1., 4., 9.)
    t = galsim.LookupTable(k, p, interpolant = 'linear')
    ## a linear interpolant should fail here because P(k) is a power-law, so make sure we get the
    ## expected result with linear interpolation
    np.testing.assert_almost_equal(t(2.5), 13./2., decimal = 6,
        err_msg = 'Unexpected result for linear interpolation of power-law')
    ## but a linear interpolant works if you work in log space, so check against real result
    t = galsim.LookupTable(k, p, interpolant = 'linear', x_log = True, f_log = True)
    np.testing.assert_almost_equal(t(2.5), 2.5**2, decimal = 6,
        err_msg = 'Unexpected result for linear interpolation of power-law in log space')

    t2 = time.time()
    print 'time for %s = %.2f'%(funcname(),t2-t1)

def test_kappa_nfw():
    """Test that our Kaiser-Squires inversion routine correctly recovers the convergence map
    for a field containing known NFW halos.
    """
    import time
    t1 = time.time()
    # Setup coordinates for gridded kappa/gamma
    # Note: if the grid extent is made larger (i.e. the image is zero padded) then accuracy on
    # the output kappa map is increased, and decimal can be increased too.  We confirmed this
    # behavior, but do not use the higher resolution for unit tests due to the inefficiency of
    # calculations on larger grids.
    grid_spacing_arcsec = 1
    grid_extent_arcsec = 100.
    ngrid = int(grid_extent_arcsec / grid_spacing_arcsec)
    grid_side = (np.arange(ngrid, dtype=float) + .5) * grid_spacing_arcsec - .5 * grid_extent_arcsec
    x, y = np.meshgrid(grid_side, grid_side)
    # Get the kappas by putting two Gaussian halos in the field
    k_big = kappa_gaussian(x, y, sigma=5., pos=galsim.PositionD(-6., -6.), amp=.5)
    k_sml = kappa_gaussian(x, y, sigma=4., pos=galsim.PositionD(6., 6.), amp=.2)
    # Get the shears for the same halos
    g1_big, g2_big = shear_gaussian(x, y, sigma=5., pos=galsim.PositionD(-6., -6.), amp=.5)
    g1_sml, g2_sml = shear_gaussian(x, y, sigma=4., pos=galsim.PositionD(6., 6.), amp=.2)
    # Combine the big and small halos into the field
    g1 = g1_big + g1_sml
    g2 = g2_big + g2_sml
    # Get the reference kappa
    k_ref = k_big + k_sml
    # Invert to get the test kappa
    k_testE, k_testB = galsim.lensing.kappaKaiserSquires(g1, g2)
    # Then run tests based on the central region to avoid edge effects (known issue with KS
    # inversion)
    icent = np.arange(ngrid / 2) + ngrid / 4
    # Test that E-mode kappa matches
    np.testing.assert_array_almost_equal(
        k_testE[np.ix_(icent, icent)], k_ref[np.ix_(icent, icent)], decimal=2,
        err_msg="Reconstructed kappa does not match input to 2 decimal places.")
    # Test B-mode kappa is consistent with zero
    np.testing.assert_array_almost_equal(
        k_testB[np.ix_(icent, icent)], np.zeros((ngrid / 2, ngrid / 2)), decimal=3,
        err_msg="Reconstructed B-mode kappa is non-zero at greater than 3 decimal places.")
    # Generate shears using the 45 degree rotation option
    g1r_big, g2r_big = shear_gaussian(
        x, y, sigma=5., pos=galsim.PositionD(-6., -6.), amp=.5, rotate45=True)
    g1r_sml, g2r_sml = shear_gaussian(
        x, y, sigma=4., pos=galsim.PositionD(6., 6.), amp=.2, rotate45=True)
    g1r = g1r_big + g1r_sml
    g2r = g2r_big + g2r_sml
    kr_testE, kr_testB = galsim.lensing.kappaKaiserSquires(g1r, g2r)
    # Test that B-mode kappa for rotated shear field matches E mode
    np.testing.assert_array_almost_equal(
        kr_testB[np.ix_(icent, icent)], k_ref[np.ix_(icent, icent)], decimal=2,
        err_msg="Reconstructed kappaB in rotated shear field does not match original kappaE to 2 "+
        "decimal places.")
    # Test E-mode kappa is consistent with zero for rotated shear field
    np.testing.assert_array_almost_equal(
        kr_testE[np.ix_(icent, icent)], np.zeros((ngrid / 2, ngrid / 2)), decimal=3,
        err_msg="Reconstructed kappaE is non-zero at greater than 3 decimal places for rotated "+
        "shear field.")
    t2 = time.time()
    print 'time for %s = %.2f'%(funcname(),t2-t1)

def test_power_spectrum_with_kappa():
    """Test that the convergence map generated by the PowerSpectrum class is consistent with the
    Kaiser Squires inversion of the corresponding shear field.
    """
    import time
    t1 = time.time()
    # Note that in order for this test to pass, we have to control aliasing by smoothing the power
    # spectrum to go to zero above some maximum k.  This is the only way to get agreement at high
    # precision between the gamma's and kappa's from the lensing engine vs. that from a Kaiser and
    # Squires inversion.
    rseed=177774
    ngrid=100
    dx_grid_arcmin = .1
    # First lookup a cosmologically relevant power spectrum (bandlimited version to remove aliasing
    # and allow high-precision comparison).
    tab_ps = galsim.LookupTable(
        file='../examples/data/cosmo-fid.zmed1.00_smoothed.out', interpolant='linear')

    # Begin with E-mode input power
    psE = galsim.PowerSpectrum(tab_ps, None, units=galsim.radians)
<<<<<<< HEAD
    g1E, g2E, k_test = psE.buildGriddedShears(
=======
    g1E, g2E, k_test = psE.buildGrid(
>>>>>>> 7bd69a15
        grid_spacing=dx_grid_arcmin, ngrid=ngrid, units=galsim.arcmin,
        rng=galsim.BaseDeviate(rseed), get_kappa=True)
    kE_ks, kB_ks = galsim.lensing.kappaKaiserSquires(g1E, g2E)
    # Test that E-mode kappa matches to some sensible accuracy
    np.testing.assert_array_almost_equal(
        k_test, kE_ks, decimal=16,
        err_msg="E-mode only PowerSpectrum output kappaE does not match KS inversion to 16 d.p.")
    # Test that B-mode kappa matches zero to some sensible accuracy
    np.testing.assert_array_almost_equal(
        kB_ks, np.zeros_like(kE_ks), decimal=16,
        err_msg="E-mode only PowerSpectrum output kappaB from KS does not match zero to 16 d.p.")

    # Then do B-mode only input power
    psB = galsim.PowerSpectrum(None, tab_ps, units=galsim.radians)
<<<<<<< HEAD
    g1B, g2B, k_test = psB.buildGriddedShears(
=======
    g1B, g2B, k_test = psB.buildGrid(
>>>>>>> 7bd69a15
        grid_spacing=dx_grid_arcmin, ngrid=ngrid, units=galsim.arcmin,
        rng=galsim.BaseDeviate(rseed), get_kappa=True)
    kE_ks, kB_ks = galsim.lensing.kappaKaiserSquires(g1B, g2B)
    # Test that kappa output by PS code matches zero to some sensible accuracy
    np.testing.assert_array_almost_equal(
        k_test, np.zeros_like(k_test), decimal=16,
        err_msg="B-mode only PowerSpectrum output kappa does not match zero to 16 d.p.")
    # Test that E-mode kappa inferred via KS also matches zero to some sensible accuracy
    np.testing.assert_array_almost_equal(
        kE_ks, np.zeros_like(kB_ks), decimal=16,
        err_msg="B-mode only PowerSpectrum output kappaE from KS does not match zero to 16 d.p.")

    # Then for luck take B-mode only shears but rotate by 45 degrees before KS, and check
    # consistency 
    kE_ks_rotated, kB_ks_rotated = galsim.lensing.kappaKaiserSquires(g2B, -g1B)
    np.testing.assert_array_almost_equal(
        kE_ks_rotated, -kB_ks, decimal=16,
        err_msg="KS inverted kappaE from B-mode only PowerSpectrum fails rotation test.")
    np.testing.assert_array_almost_equal(
        kB_ks_rotated, np.zeros_like(kB_ks), decimal=16,
        err_msg="KS inverted kappaB from B-mode only PowerSpectrum fails rotation test.")
    t2 = time.time()
    print 'time for %s = %.2f'%(funcname(),t2-t1)

if __name__ == "__main__":
    test_nfwhalo()
    test_shear_flatps()
    test_shear_seeds()
    test_shear_reference()
    test_tabulated()
    test_kappa_nfw()
    test_power_spectrum_with_kappa()<|MERGE_RESOLUTION|>--- conflicted
+++ resolved
@@ -275,11 +275,7 @@
     # define power spectrum
     ps = galsim.PowerSpectrum(e_power_function=lambda k : k**0.5, b_power_function=lambda k : k)
     # get shears
-<<<<<<< HEAD
-    g1, g2, kappa = ps.buildGriddedShears(grid_spacing = dx, ngrid = n, rng=rng, get_kappa=True)
-=======
     g1, g2, kappa = ps.buildGrid(grid_spacing = dx, ngrid = n, rng=rng, get_kappa=True)
->>>>>>> 7bd69a15
 
     # put in same format as data that got read in
     g1vec = g1.reshape(n*n)
@@ -501,11 +497,7 @@
 
     # Begin with E-mode input power
     psE = galsim.PowerSpectrum(tab_ps, None, units=galsim.radians)
-<<<<<<< HEAD
-    g1E, g2E, k_test = psE.buildGriddedShears(
-=======
     g1E, g2E, k_test = psE.buildGrid(
->>>>>>> 7bd69a15
         grid_spacing=dx_grid_arcmin, ngrid=ngrid, units=galsim.arcmin,
         rng=galsim.BaseDeviate(rseed), get_kappa=True)
     kE_ks, kB_ks = galsim.lensing.kappaKaiserSquires(g1E, g2E)
@@ -520,11 +512,7 @@
 
     # Then do B-mode only input power
     psB = galsim.PowerSpectrum(None, tab_ps, units=galsim.radians)
-<<<<<<< HEAD
-    g1B, g2B, k_test = psB.buildGriddedShears(
-=======
     g1B, g2B, k_test = psB.buildGrid(
->>>>>>> 7bd69a15
         grid_spacing=dx_grid_arcmin, ngrid=ngrid, units=galsim.arcmin,
         rng=galsim.BaseDeviate(rseed), get_kappa=True)
     kE_ks, kB_ks = galsim.lensing.kappaKaiserSquires(g1B, g2B)
