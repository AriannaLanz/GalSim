import numpy as np
import os
import sys

imgdir = os.path.join(".", "SBProfile_comparison_images") # Directory containing the reference
                                                          # images. 

try:
    import galsim
except ImportError:
    path, filename = os.path.split(__file__)
    sys.path.append(os.path.abspath(os.path.join(path, "..")))
    import galsim

# For photon shooting, we calculate the number of photons to use based on the target
# accuracy we are shooting for.  (Pun intended.)
# For each pixel,
# uncertainty = sqrt(N_pix) * flux_photon = sqrt(N_tot * flux_pix / flux_tot) * flux_tot / N_tot
#             = sqrt(flux_pix) * sqrt(flux_tot) / sqrt(N_tot)
# This is largest for the brightest pixel.  So we use:
# N = flux_max * flux_tot / photon_shoot_accuracy^2
photon_shoot_accuracy = 2.e-3
# The number of decimal places at which to test the photon shooting
photon_decimal_test = 2

# for radius tests - specify half-light-radius, FHWM, sigma to be compared with high-res image (with
# pixel scale chosen iteratively until convergence is achieved, beginning with test_dx)
test_hlr = 1.8
test_fwhm = 1.8
test_sigma = 1.8
test_scale = 1.8
test_sersic_n = [1.5, 2.5]

# for flux normalization tests
test_flux = 1.8

# define some functions to carry out computations that are carried out by several of the tests

def printval(image1, image2):
    print "New, saved array sizes: ", np.shape(image1.array), np.shape(image2.array)
    print "Sum of values: ", np.sum(image1.array), np.sum(image2.array)
    print "Minimum image value: ", np.min(image1.array), np.min(image2.array)
    print "Maximum image value: ", np.max(image1.array), np.max(image2.array)
    print "Peak location: ", image1.array.argmax(), image2.array.argmax()
    print "Moments Mx, My, Mxx, Myy, Mxy for new array: "
    getmoments(image1)
    print "Moments Mx, My, Mxx, Myy, Mxy for saved array: "
    getmoments(image2)

def getmoments(image1):
    xgrid, ygrid = np.meshgrid(np.arange(np.shape(image1.array)[0]) + image1.getXMin(), 
                               np.arange(np.shape(image1.array)[1]) + image1.getYMin())
    mx = np.mean(xgrid * image1.array) / np.mean(image1.array)
    my = np.mean(ygrid * image1.array) / np.mean(image1.array)
    mxx = np.mean(((xgrid-mx)**2) * image1.array) / np.mean(image1.array)
    myy = np.mean(((ygrid-my)**2) * image1.array) / np.mean(image1.array)
    mxy = np.mean((xgrid-mx) * (ygrid-my) * image1.array) / np.mean(image1.array)
    print "    ", mx-image1.getXMin(), my-image1.getYMin(), mxx, myy, mxy

def convertToShear(e1,e2):
    # Convert a distortion (e1,e2) to a shear (g1,g2)
    import math
    e = math.sqrt(e1*e1 + e2*e2)
    g = math.tanh( 0.5 * math.atanh(e) )
    g1 = e1 * (g/e)
    g2 = e2 * (g/e)
    return (g1,g2)

def do_shoot(prof, img, name):
    print 'Start do_shoot'
    # Test photon shooting for a particular profile (given as prof). 
    # Since shooting implicitly convolves with the pixel, we need to compare it to 
    # the given profile convolved with a pixel.
    pix = galsim.Pixel(xw=img.getScale())
    compar = galsim.Convolve(prof,pix)
    compar.draw(img)
    flux_max = img.array.max()
    print 'prof.getFlux = ',prof.getFlux()
    print 'compar.getFlux = ',compar.getFlux()
    print 'flux_max = ',flux_max
    flux_tot = img.array.sum()
    print 'flux_tot = ',flux_tot
    if flux_max > 1.:
        # Since the number of photons required for a given accuracy level (in terms of 
        # number of decimal places), we rescale the comparison by the flux of the 
        # brightest pixel.
        compar /= flux_max
        img /= flux_max
        prof /= flux_max
        # The formula for number of photons needed is:
        # nphot = flux_max * flux_tot / photon_shoot_accuracy**2
        # But since we rescaled the image by 1/flux_max, it becomes
        nphot = flux_tot / flux_max / photon_shoot_accuracy**2
    elif flux_max < 0.1:
        # If the max is very small, at least bring it up to 0.1, so we are testing something.
        scale = 0.1 / flux_max;
        print 'scale = ',scale
        compar *= scale
        img *= scale
        prof *= scale
        nphot = flux_max * flux_tot * scale * scale / photon_shoot_accuracy**2
    else:
        nphot = flux_max * flux_tot / photon_shoot_accuracy**2
    print 'prof.getFlux => ',prof.getFlux()
    print 'compar.getFlux => ',compar.getFlux()
    print 'img.sum => ',img.array.sum()
    print 'img.max => ',img.array.max()
    print 'nphot = ',nphot
    img2 = img.copy()
    prof.drawShoot(img2,nphot)
    print 'img2.sum => ',img2.array.sum()
    np.testing.assert_array_almost_equal(
            img2.array, img.array, photon_decimal_test,
            err_msg="Photon shooting for %s disagrees with expected result"%name)

    # Test normalization
    dx = img.getScale()
    # Test with a large image to make sure we capture enough of the flux
    # even for slow convergers like Airy (which needs a _very_ large image) or Sersic.
    if 'Airy' in name:
        img = galsim.ImageD(2048,2048)
    elif 'Sersic' in name or 'DeVauc' in name:
        img = galsim.ImageD(512,512)
    else:
        img = galsim.ImageD(128,128)
    img.setScale(dx)
    compar.setFlux(test_flux)
    compar.draw(img, normalization="surface brightness")
    print 'img.sum = ',img.array.sum(),'  cf. ',test_flux/(dx*dx)
    np.testing.assert_almost_equal(img.array.sum() * dx*dx, test_flux, 5,
            err_msg="Surface brightness normalization for %s disagrees with expected result"%name)
    compar.draw(img, normalization="flux")
    print 'img.sum = ',img.array.sum(),'  cf. ',test_flux
    np.testing.assert_almost_equal(img.array.sum(), test_flux, 5,
            err_msg="Flux normalization for %s disagrees with expected result"%name)

    prof.setFlux(test_flux)
    scale = test_flux / flux_tot # from above
    nphot *= scale * scale
    print 'nphot -> ',nphot
    prof.drawShoot(img, nphot, normalization="surface brightness")
    print 'img.sum = ',img.array.sum(),'  cf. ',test_flux/(dx*dx)
    np.testing.assert_almost_equal(img.array.sum() * dx*dx, test_flux, photon_decimal_test,
            err_msg="Photon shooting SB normalization for %s disagrees with expected result"%name)
    prof.drawShoot(img, nphot, normalization="flux")
    print 'img.sum = ',img.array.sum(),'  cf. ',test_flux
    np.testing.assert_almost_equal(img.array.sum(), test_flux, photon_decimal_test,
            err_msg="Photon shooting flux normalization for %s disagrees with expected result"%name)


def radial_integrate(prof, minr, maxr, dr):
    """A simple helper that calculates int 2pi r f(r) dr, from rmin to rmax
       for an axially symmetric profile.
    """
    import math
    assert prof.isAxisymmetric()
    r = minr
    sum = 0.
    while r < maxr:
        sum += r * prof.xValue(galsim.PositionD(r,0)) 
        r += dr
    sum *= 2. * math.pi * dr
    return sum
 
def funcname():
    import inspect
    return inspect.stack()[1][3]

# define a series of tests

def test_sbprofile_gaussian():
    """Test the generation of a specific Gaussian profile using SBProfile against a known result.
    """
    import time
    t1 = time.time()
    mySBP = galsim.SBGaussian(flux=1, sigma=1)
    savedImg = galsim.fits.read(os.path.join(imgdir, "gauss_1.fits"))
    myImg = galsim.ImageF(savedImg.bounds)
    mySBP.draw(myImg,dx=0.2)
    printval(myImg, savedImg)
    np.testing.assert_array_almost_equal(
            myImg.array, savedImg.array, 5,
            err_msg="Gaussian profile disagrees with expected result")
    # Repeat with the GSObject version of this:
    gauss = galsim.Gaussian(flux=1, sigma=1)
    gauss.draw(myImg,dx=0.2, normalization="surface brightness")
    np.testing.assert_array_almost_equal(
            myImg.array, savedImg.array, 5,
            err_msg="Using GSObject Gaussian disagrees with expected result")

    # Test photon shooting.
    do_shoot(gauss,myImg,"Gaussian")
    t2 = time.time()
    print 'time for %s = %.2f'%(funcname(),t2-t1)


def test_sbprofile_gaussian_properties():
    """Test some basic properties of the SBGaussian profile.
    """
    import time
    t1 = time.time()
    psf = galsim.SBGaussian(flux=1, sigma=1)
    # Check that we are centered on (0, 0)
    cen = galsim.PositionD(0, 0)
    np.testing.assert_equal(psf.centroid(), cen)
    # Check Fourier properties
    np.testing.assert_equal(psf.maxK(), 3.7169221888498383)
    np.testing.assert_almost_equal(psf.stepK(), 0.78539816339744828)
    np.testing.assert_equal(psf.kValue(cen), 1+0j)
    # Check input flux vs output flux
    for inFlux in np.logspace(-2, 2, 10):
        psfFlux = galsim.SBGaussian(flux=inFlux, sigma=2.)
        outFlux = psfFlux.getFlux()
        np.testing.assert_almost_equal(outFlux, inFlux)
    np.testing.assert_almost_equal(psf.xValue(cen), 0.15915494309189535)
    t2 = time.time()
    print 'time for %s = %.2f'%(funcname(),t2-t1)

def test_gaussian_radii():
    """Test initialization of Gaussian with different types of radius specification.
    """
    import time
    t1 = time.time()
    import math
    # Test constructor using half-light-radius:
    test_gal = galsim.Gaussian(flux = 1., half_light_radius = test_hlr)
    hlr_sum = radial_integrate(test_gal, 0., test_hlr, 1.e-4)
    print 'hlr_sum = ',hlr_sum
    np.testing.assert_almost_equal(
            hlr_sum, 0.5, decimal=4,
            err_msg="Error in Gaussian constructor with half-light radius")
    # test that getFWHM() method provides correct FWHM
    got_fwhm = test_gal.getFWHM()
    test_fwhm_ratio = (test_gal.xValue(galsim.PositionD(.5 * got_fwhm, 0.)) / 
                       test_gal.xValue(galsim.PositionD(0., 0.)))
    print 'fwhm ratio = ', test_fwhm_ratio
    np.testing.assert_almost_equal(
            test_fwhm_ratio, 0.5, decimal=4,
            err_msg="Error in FWHM for Gaussian initialized with half-light radius")
    # test that getSigma() method provides correct sigma
    got_sigma = test_gal.getSigma()
    test_sigma_ratio = (test_gal.xValue(galsim.PositionD(got_sigma, 0.)) / 
                        test_gal.xValue(galsim.PositionD(0., 0.)))
    print 'sigma ratio = ', test_sigma_ratio
    np.testing.assert_almost_equal(
            test_sigma_ratio, math.exp(-0.5), decimal=4,
            err_msg="Error in sigma for Gaussian initialized with half-light radius")

    # Test constructor using sigma:
    test_gal = galsim.Gaussian(flux = 1., sigma = test_sigma)
    center = test_gal.xValue(galsim.PositionD(0,0))
    ratio = test_gal.xValue(galsim.PositionD(test_sigma,0)) / center
    print 'sigma ratio = ',ratio
    np.testing.assert_almost_equal(
            ratio, np.exp(-0.5), decimal=4,
            err_msg="Error in Gaussian constructor with sigma")
    # then test that image indeed has the correct HLR properties when radially integrated
    got_hlr = test_gal.getHalfLightRadius()
    hlr_sum = radial_integrate(test_gal, 0., got_hlr, 1.e-4)
    print 'hlr_sum (profile initialized with sigma) = ',hlr_sum
    np.testing.assert_almost_equal(
            hlr_sum, 0.5, decimal=4,
            err_msg="Error in half light radius for Gaussian initialized with sigma.")
    # test that getFWHM() method provides correct FWHM
    got_fwhm = test_gal.getFWHM()
    test_fwhm_ratio = (test_gal.xValue(galsim.PositionD(.5 * got_fwhm, 0.)) / 
                       test_gal.xValue(galsim.PositionD(0., 0.)))
    print 'fwhm ratio = ', test_fwhm_ratio
    np.testing.assert_almost_equal(
            test_fwhm_ratio, 0.5, decimal=4,
            err_msg="Error in FWHM for Gaussian initialized with sigma.")

    # Test constructor using FWHM:
    test_gal = galsim.Gaussian(flux = 1., fwhm = test_fwhm)
    center = test_gal.xValue(galsim.PositionD(0,0))
    ratio = test_gal.xValue(galsim.PositionD(test_fwhm/2.,0)) / center
    print 'fwhm ratio = ',ratio
    np.testing.assert_almost_equal(
            ratio, 0.5, decimal=4,
            err_msg="Error in Gaussian constructor with fwhm")
    # then test that image indeed has the correct HLR properties when radially integrated
    got_hlr = test_gal.getHalfLightRadius()
    hlr_sum = radial_integrate(test_gal, 0., got_hlr, 1.e-4)
    print 'hlr_sum (profile initialized with fwhm) = ',hlr_sum
    np.testing.assert_almost_equal(
            hlr_sum, 0.5, decimal=4,
            err_msg="Error in half light radius for Gaussian initialized with FWHM.")
    # test that getSigma() method provides correct sigma
    got_sigma = test_gal.getSigma()
    test_sigma_ratio = (test_gal.xValue(galsim.PositionD(got_sigma, 0.)) / 
                        test_gal.xValue(galsim.PositionD(0., 0.)))
    print 'sigma ratio = ', test_sigma_ratio
    np.testing.assert_almost_equal(
            test_sigma_ratio, math.exp(-0.5), decimal=4,
            err_msg="Error in sigma for Gaussian initialized with FWHM.")

    # Check that the getters don't work after modifying the original.
    # Note: I test all the modifiers here.  For the rest of the profile types, I'll
    # just confirm that it is true of applyShear.  I don't think that has any chance
    # of missing anything.
    test_gal_flux1 = test_gal.copy()
    print 'fwhm = ',test_gal_flux1.getFWHM()
    print 'hlr = ',test_gal_flux1.getHalfLightRadius()
    print 'sigma = ',test_gal_flux1.getSigma()
    test_gal_flux1.setFlux(3.)
    try:
        np.testing.assert_raises(AttributeError, getattr, test_gal_flux1, "getFWHM")
        np.testing.assert_raises(AttributeError, getattr, test_gal_flux1, "getHalfLightRadius")
        np.testing.assert_raises(AttributeError, getattr, test_gal_flux1, "getSigma")
    except ImportError:
        # assert_raises requires nose, which we don't want to force people to install.
        # So if they are running this without nose, we just skip these tests.
        pass

    test_gal_flux2 = test_gal.copy()
    print 'fwhm = ',test_gal_flux2.getFWHM()
    print 'hlr = ',test_gal_flux2.getHalfLightRadius()
    print 'sigma = ',test_gal_flux2.getSigma()
    test_gal_flux2.setFlux(3.)
    try:
        np.testing.assert_raises(AttributeError, getattr, test_gal_flux2, "getFWHM")
        np.testing.assert_raises(AttributeError, getattr, test_gal_flux2, "getHalfLightRadius")
        np.testing.assert_raises(AttributeError, getattr, test_gal_flux2, "getSigma")
    except ImportError:
        pass

    test_gal_shear = test_gal.copy()
    print 'fwhm = ',test_gal_shear.getFWHM()
    print 'hlr = ',test_gal_shear.getHalfLightRadius()
    print 'sigma = ',test_gal_shear.getSigma()
    test_gal_shear.applyShear(g1=0.3, g2=0.1)
    try:
        np.testing.assert_raises(AttributeError, getattr, test_gal_shear, "getFWHM")
        np.testing.assert_raises(AttributeError, getattr, test_gal_shear, "getHalfLightRadius")
        np.testing.assert_raises(AttributeError, getattr, test_gal_shear, "getSigma")
    except ImportError:
        pass

    test_gal_rot = test_gal.copy()
    print 'fwhm = ',test_gal_rot.getFWHM()
    print 'hlr = ',test_gal_rot.getHalfLightRadius()
    print 'sigma = ',test_gal_rot.getSigma()
    test_gal_rot.applyRotation(theta = 0.5 * galsim.radians)
    try:
        np.testing.assert_raises(AttributeError, getattr, test_gal_rot, "getFWHM")
        np.testing.assert_raises(AttributeError, getattr, test_gal_rot, "getHalfLightRadius")
        np.testing.assert_raises(AttributeError, getattr, test_gal_rot, "getSigma")
    except ImportError:
        pass

    test_gal_shift = test_gal.copy()
    print 'fwhm = ',test_gal_shift.getFWHM()
    print 'hlr = ',test_gal_shift.getHalfLightRadius()
    print 'sigma = ',test_gal_shift.getSigma()
    test_gal_shift.applyShift(dx=0.11, dy=0.04)
    try:
        np.testing.assert_raises(AttributeError, getattr, test_gal_shift, "getFWHM")
        np.testing.assert_raises(AttributeError, getattr, test_gal_shift, "getHalfLightRadius")
        np.testing.assert_raises(AttributeError, getattr, test_gal_shift, "getSigma")
    except ImportError:
        pass

    t2 = time.time()
    print 'time for %s = %.2f'%(funcname(),t2-t1)

def test_sbprofile_exponential():
    """Test the generation of a specific exp profile using SBProfile against a known result. 
    """
    import time
    t1 = time.time()
    re = 1.0
    # Note the factor below should really be 1.6783469900166605, but the value of 1.67839 is
    # retained here as it was used by SBParse to generate the original known result (this changed
    # in commit b77eb05ab42ecd31bc8ca03f1c0ae4ee0bc0a78b.
    # The value of this test for regression purposes is not harmed by retaining the old scaling, it
    # just means that the half light radius chosen for the test is not really 1, but 0.999974...
    r0 = re/1.67839
    mySBP = galsim.SBExponential(flux=1., scale_radius=r0)
    savedImg = galsim.fits.read(os.path.join(imgdir, "exp_1.fits"))
    myImg = galsim.ImageF(savedImg.bounds)
    mySBP.draw(myImg,dx=0.2)
    printval(myImg, savedImg)
    np.testing.assert_array_almost_equal(
            myImg.array, savedImg.array, 5,
            err_msg="Exponential profile disagrees with expected result") 
    # Repeat with the GSObject version of this:
    expon = galsim.Exponential(flux=1., scale_radius=r0)
    expon.draw(myImg,dx=0.2, normalization="surface brightness")
    np.testing.assert_array_almost_equal(
            myImg.array, savedImg.array, 5,
            err_msg="Using GSObject Exponential disagrees with expected result")

    # Test photon shooting.
    do_shoot(expon,myImg,"Exponential")
    t2 = time.time()
    print 'time for %s = %.2f'%(funcname(),t2-t1)


def test_exponential_radii():
    """Test initialization of Exponential with different types of radius specification.
    """
    import time
    t1 = time.time() 
    import math
    # Test constructor using half-light-radius:
    test_gal = galsim.Exponential(flux = 1., half_light_radius = test_hlr)
    hlr_sum = radial_integrate(test_gal, 0., test_hlr, 1.e-4)
    print 'hlr_sum = ',hlr_sum
    np.testing.assert_almost_equal(
            hlr_sum, 0.5, decimal=4,
            err_msg="Error in Exponential constructor with half-light radius")
    # then test scale getter
    center = test_gal.xValue(galsim.PositionD(0,0))
    ratio = test_gal.xValue(galsim.PositionD(test_gal.getScaleRadius(),0)) / center
    print 'scale ratio = ',ratio
    np.testing.assert_almost_equal(
            ratio, np.exp(-1.0), decimal=4,
            err_msg="Error in getScaleRadius for Exponential constructed with half light radius")

    # Test constructor using scale radius:
    test_gal = galsim.Exponential(flux = 1., scale_radius = test_scale)
    center = test_gal.xValue(galsim.PositionD(0,0))
    ratio = test_gal.xValue(galsim.PositionD(test_scale,0)) / center
    print 'scale ratio = ',ratio
    np.testing.assert_almost_equal(
            ratio, np.exp(-1.0), decimal=4,
            err_msg="Error in Exponential constructor with scale")
    # then test that image indeed has the correct HLR properties when radially integrated
    got_hlr = test_gal.getHalfLightRadius()
    hlr_sum = radial_integrate(test_gal, 0., got_hlr, 1.e-4)
    print 'hlr_sum (profile initialized with scale_radius) = ',hlr_sum
    np.testing.assert_almost_equal(
            hlr_sum, 0.5, decimal=4,
            err_msg="Error in half light radius for Exponential initialized with scale_radius.")

    # Check that the getters don't work after modifying the original.
    test_gal_shear = test_gal.copy()
    print 'hlr = ',test_gal_shear.getHalfLightRadius()
    print 'scale = ',test_gal_shear.getScaleRadius()
    test_gal_shear.applyShear(g1=0.3, g2=0.1)
    try:
        np.testing.assert_raises(AttributeError, getattr, test_gal_shear, "getHalfLightRadius")
        np.testing.assert_raises(AttributeError, getattr, test_gal_shear, "getScaleRadius")
    except ImportError:
        pass

    t2 = time.time()
    print 'time for %s = %.2f'%(funcname(),t2-t1)

def test_sbprofile_sersic():
    """Test the generation of a specific Sersic profile using SBProfile against a known result.
    """
    import time
    t1 = time.time()
    mySBP = galsim.SBSersic(n=3, flux=1, half_light_radius=1)
    savedImg = galsim.fits.read(os.path.join(imgdir, "sersic_3_1.fits"))
    myImg = galsim.ImageF(savedImg.bounds)
    mySBP.draw(myImg,dx=0.2)
    printval(myImg, savedImg)
    np.testing.assert_array_almost_equal(
            myImg.array, savedImg.array, 5,
            err_msg="Sersic profile disagrees with expected result")
    # Repeat with the GSObject version of this:
    sersic = galsim.Sersic(n=3, flux=1, half_light_radius=1)
    sersic.draw(myImg,dx=0.2, normalization="surface brightness")
    np.testing.assert_array_almost_equal(
            myImg.array, savedImg.array, 5,
            err_msg="Using GSObject Sersic disagrees with expected result")

    # Test photon shooting.
    # Convolve with a small gaussian to smooth out the central peak.
    sersic2 = galsim.Convolve(sersic, galsim.Gaussian(sigma=0.3))
    do_shoot(sersic2,myImg,"Sersic")
    t2 = time.time()
    print 'time for %s = %.2f'%(funcname(),t2-t1)


def test_sersic_radii():
    """Test initialization of Sersic with different types of radius specification.
    """
    import time
    t1 = time.time()
    import math
    for n in test_sersic_n:
        # Test constructor using half-light-radius: (only option for sersic)
        test_gal = galsim.Sersic(n=n, half_light_radius=test_hlr, flux=1.)
        hlr_sum = radial_integrate(test_gal, 0., test_hlr, 1.e-4)
        print 'hlr_sum = ',hlr_sum
        np.testing.assert_almost_equal(
                hlr_sum, 0.5, decimal=4,
                err_msg="Error in Sersic constructor with half-light radius, n = %d"%n)

        # Check that the getters don't work after modifying the original.
        test_gal_shear = test_gal.copy()
        print 'n = ',test_gal_shear.getN()
        print 'hlr = ',test_gal_shear.getHalfLightRadius()
        test_gal_shear.applyShear(g1=0.3, g2=0.1)
        try:
            np.testing.assert_raises(AttributeError, getattr, test_gal_shear, "getN");
            np.testing.assert_raises(AttributeError, getattr, test_gal_shear, "getHalfLightRadius")
        except ImportError:
            pass

    # Repeat the above for an explicit DeVaucouleurs.  (Same as n=4, but special name.)
    test_gal = galsim.DeVaucouleurs(half_light_radius=test_hlr, flux=1.)
    hlr_sum = radial_integrate(test_gal, 0., test_hlr, 1.e-4)
    print 'hlr_sum = ',hlr_sum
    np.testing.assert_almost_equal(
            hlr_sum, 0.5, decimal=4,
            err_msg="Error in Sersic constructor with half-light radius, n = %d"%n)

    # Check that the getters don't work after modifying the original.
    test_gal_shear = test_gal.copy()
    print 'hlr = ',test_gal_shear.getHalfLightRadius()
    test_gal_shear.applyShear(g1=0.3, g2=0.1)
    try:
        np.testing.assert_raises(AttributeError, getattr, test_gal_shear, "getHalfLightRadius")
    except ImportError:
        pass

    t2 = time.time()
    print 'time for %s = %.2f'%(funcname(),t2-t1)

def test_sbprofile_airy():
    """Test the generation of a specific Airy profile using SBProfile against a known result.
    """
    import time
    t1 = time.time()
    mySBP = galsim.SBAiry(lam_over_D=1./0.8, obscuration=0.1, flux=1)
    savedImg = galsim.fits.read(os.path.join(imgdir, "airy_.8_.1.fits"))
    myImg = galsim.ImageF(savedImg.bounds)
    mySBP.draw(myImg,dx=0.2)
    printval(myImg, savedImg)
    np.testing.assert_array_almost_equal(
            myImg.array, savedImg.array, 5,
            err_msg="Airy profile disagrees with expected result") 
    # Repeat with the GSObject version of this:
<<<<<<< HEAD
    airy = galsim.Airy(D=0.8, obscuration=0.1, flux=1)
    airy.draw(myImg,dx=0.2, normalization="surface brightness")
=======
    airy = galsim.Airy(lam_over_D=1./0.8, obscuration=0.1, flux=1)
    airy.draw(myImg,dx=0.2)
>>>>>>> e15155ee
    np.testing.assert_array_almost_equal(
            myImg.array, savedImg.array, 5,
            err_msg="Using GSObject Airy disagrees with expected result")

    # Test photon shooting.
    airy = galsim.Airy(D=0.8, obscuration=0.0, flux=1)
    do_shoot(airy,myImg,"Airy obscuration=0.0")
    airy = galsim.Airy(D=0.8, obscuration=0.1, flux=1)
    do_shoot(airy,myImg,"Airy obscuration=0.1")
    t2 = time.time()
    print 'time for %s = %.2f'%(funcname(),t2-t1)

def test_airy_radii():
    """Test Airy half light radius and FWHM correctly set and match image.
    """
    import time
    t1 = time.time() 
    import math
    # Test constructor using lam_over_D: (only option for Airy)
    test_gal = galsim.Airy(lam_over_D= 1./0.8, flux=1.)
    # test half-light-radius getter
    got_hlr = test_gal.getHalfLightRadius()
    hlr_sum = radial_integrate(test_gal, 0., got_hlr, 1.e-4)
    print 'hlr_sum = ',hlr_sum
    np.testing.assert_almost_equal(
            hlr_sum, 0.5, decimal=4,
            err_msg="Error in Airy half-light radius")
    # test FWHM getter
    center = test_gal.xValue(galsim.PositionD(0,0))
    ratio = test_gal.xValue(galsim.PositionD(.5 * test_gal.getFWHM(),0)) / center
    print 'fwhm ratio = ',ratio
    np.testing.assert_almost_equal(
            ratio, 0.5, decimal=4,
            err_msg="Error in getFWHM() for Airy.")

    # Check that the getters don't work after modifying the original.
    test_gal_shear = test_gal.copy()
    print 'fwhm = ',test_gal_shear.getFWHM()
    print 'hlr = ',test_gal_shear.getHalfLightRadius()
    print 'lod = ',test_gal_shear.getLamOverD()
    test_gal_shear.applyShear(g1=0.3, g2=0.1)
    try:
        np.testing.assert_raises(AttributeError, getattr, test_gal_shear, "getFWHM");
        np.testing.assert_raises(AttributeError, getattr, test_gal_shear, "getHalfLightRadius")
        np.testing.assert_raises(AttributeError, getattr, test_gal_shear, "getLamOverD")
    except ImportError:
        pass

    t2 = time.time()
    print 'time for %s = %.2f'%(funcname(),t2-t1)

def test_sbprofile_box():
    """Test the generation of a specific box profile using SBProfile against a known result.
    """
    import time
    t1 = time.time()
    mySBP = galsim.SBBox(xw=1, yw=1, flux=1)
    savedImg = galsim.fits.read(os.path.join(imgdir, "box_1.fits"))
    myImg = galsim.ImageF(savedImg.bounds)
    mySBP.draw(myImg,dx=0.2)
    printval(myImg, savedImg)
    np.testing.assert_array_almost_equal(
            myImg.array, savedImg.array, 5,
            err_msg="Box profile disagrees with expected result") 
    # Repeat with the GSObject version of this:
    pixel = galsim.Pixel(xw=1, yw=1, flux=1)
    pixel.draw(myImg,dx=0.2, normalization="surface brightness")
    np.testing.assert_array_almost_equal(
            myImg.array, savedImg.array, 5,
            err_msg="Using GSObject Pixel disagrees with expected result")

    # Test photon shooting.
    do_shoot(pixel,myImg,"Pixel")
    t2 = time.time()
    print 'time for %s = %.2f'%(funcname(),t2-t1)


def test_sbprofile_moffat():
    """Test the generation of a specific Moffat profile using SBProfile against a known result.
    """
    import time
    t1 = time.time()
    # Code was formerly:
    # mySBP = galsim.SBMoffat(beta=2, truncationFWHM=5, flux=1, half_light_radius=1)
    #
    # ...but this is no longer quite so simple since we changed the handling of trunc to be in 
    # physical units.  However, the same profile can be constructed using 
    # fwhm=1.3178976627539716
    # as calculated by interval bisection in devutils/external/calculate_moffat_radii.py
    fwhm_backwards_compatible = 1.3178976627539716
    #mySBP = galsim.SBMoffat(beta=2, fwhm=fwhm_backwards_compatible,
                            #trunc=5*fwhm_backwards_compatible, flux=1)
    mySBP = galsim.SBMoffat(beta=2, half_light_radius=1,
                            trunc=5*fwhm_backwards_compatible, flux=1)
    savedImg = galsim.fits.read(os.path.join(imgdir, "moffat_2_5.fits"))
    myImg = galsim.ImageF(savedImg.bounds)
    mySBP.draw(myImg,dx=0.2)
    printval(myImg, savedImg)
    np.testing.assert_array_almost_equal(
            myImg.array, savedImg.array, 5,
            err_msg="Moffat profile disagrees with expected result") 
    # Repeat with the GSObject version of this:
<<<<<<< HEAD
    moffat = galsim.Moffat(beta=2, truncationFWHM=5, flux=1, half_light_radius=1)
    moffat.draw(myImg,dx=0.2, normalization="surface brightness")
=======
    moffat = galsim.Moffat(beta=2, half_light_radius=1,
                           trunc=5*fwhm_backwards_compatible, flux=1)
    #moffat = galsim.Moffat(beta=2, fwhm=fwhm_backwards_compatible,
                           #trunc=5*fwhm_backwards_compatible, flux=1)
    moffat.draw(myImg,dx=0.2)
>>>>>>> e15155ee
    np.testing.assert_array_almost_equal(
            myImg.array, savedImg.array, 5,
            err_msg="Using GSObject Moffat disagrees with expected result")

    # Test photon shooting.
    do_shoot(moffat,myImg,"Moffat")
    t2 = time.time()
    print 'time for %s = %.2f'%(funcname(),t2-t1)


def test_sbprofile_moffat_properties():
    """Test some basic properties of the SBMoffat profile.
    """
    import time
    t1 = time.time()
    # Code was formerly:
    # mySBP = galsim.SBMoffat(beta=2.0, truncationFWHM=2, flux=1.8, half_light_radius=1)
    #
    # ...but this is no longer quite so simple since we changed the handling of trunc to be in 
    # physical units.  However, the same profile can be constructed using 
    # fwhm=1.4686232496771867, 
    # as calculated by interval bisection in devutils/external/calculate_moffat_radii.py
    fwhm_backwards_compatible = 1.4686232496771867
    psf = galsim.SBMoffat(beta=2.0, fwhm=fwhm_backwards_compatible,
                          trunc=2*fwhm_backwards_compatible, flux=1.8)
    # Check that we are centered on (0, 0)
    cen = galsim.PositionD(0, 0)
    np.testing.assert_equal(psf.centroid(), cen)
    # Check Fourier properties
    np.testing.assert_almost_equal(psf.maxK(), 11.569262763913111)
    np.testing.assert_almost_equal(psf.stepK(), 1.0695706520648969)
    np.testing.assert_almost_equal(psf.kValue(cen), 1.8+0j)
    np.testing.assert_almost_equal(psf.getHalfLightRadius(), 1.0)
    np.testing.assert_almost_equal(psf.getFWHM(), fwhm_backwards_compatible)
    np.testing.assert_almost_equal(psf.xValue(cen), 0.50654651638242509)

    # Now create the same profile using the half_light_radius:
    psf = galsim.SBMoffat(beta=2.0, half_light_radius=1.,
            trunc=2*fwhm_backwards_compatible, flux=1.8)
    np.testing.assert_equal(psf.centroid(), cen)
    np.testing.assert_almost_equal(psf.maxK(), 11.569262763913111)
    np.testing.assert_almost_equal(psf.stepK(), 1.0695706520648969)
    np.testing.assert_almost_equal(psf.kValue(cen), 1.8+0j)
    np.testing.assert_almost_equal(psf.getHalfLightRadius(), 1.0)
    np.testing.assert_almost_equal(psf.getFWHM(), fwhm_backwards_compatible)
    np.testing.assert_almost_equal(psf.xValue(cen), 0.50654651638242509)

    # Check input flux vs output flux
    for inFlux in np.logspace(-2, 2, 10):
        psfFlux = galsim.SBMoffat(2.0, fwhm=fwhm_backwards_compatible,
                                  trunc=2*fwhm_backwards_compatible, flux=inFlux)
        outFlux = psfFlux.getFlux()
        np.testing.assert_almost_equal(outFlux, inFlux)

    t2 = time.time()
    print 'time for %s = %.2f'%(funcname(),t2-t1)

def test_moffat_radii():
    """Test initialization of Moffat with different types of radius specification.
    """
    import time 
    t1 = time.time()
    import math
    # Test constructor using half-light-radius:
    test_beta = 2.
    test_gal = galsim.Moffat(flux = 1., beta=test_beta, half_light_radius = test_hlr)
    hlr_sum = radial_integrate(test_gal, 0., test_hlr, 1.e-4)
    print 'hlr_sum = ',hlr_sum
    np.testing.assert_almost_equal(
            hlr_sum, 0.5, decimal=4,
            err_msg="Error in Moffat constructor with half-light radius")
    # test that getFWHM() method provides correct FWHM
    got_fwhm = test_gal.getFWHM()
    test_fwhm_ratio = (test_gal.xValue(galsim.PositionD(.5 * got_fwhm, 0.)) / 
                       test_gal.xValue(galsim.PositionD(0., 0.)))
    print 'fwhm ratio = ', test_fwhm_ratio
    np.testing.assert_almost_equal(
            test_fwhm_ratio, 0.5, decimal=4,
            err_msg="Error in FWHM for Moffat initialized with half-light radius")
    # test that getScaleRadius() method provides correct scale
    got_scale = test_gal.getScaleRadius()
    test_scale_ratio = (test_gal.xValue(galsim.PositionD(got_scale, 0.)) / 
                        test_gal.xValue(galsim.PositionD(0., 0.)))
    print 'scale ratio = ', test_scale_ratio
    np.testing.assert_almost_equal(
            test_scale_ratio, 2.**(-test_beta), decimal=4,
            err_msg="Error in scale radius for Moffat initialized with half-light radius")

    # Test constructor using scale radius:
    test_gal = galsim.Moffat(flux = 1., beta=test_beta, scale_radius = test_scale)
    center = test_gal.xValue(galsim.PositionD(0,0))
    ratio = test_gal.xValue(galsim.PositionD(test_scale,0)) / center
    print 'scale ratio = ',ratio
    np.testing.assert_almost_equal(
            ratio, pow(2,-test_beta), decimal=4,
            err_msg="Error in Moffat constructor with scale")
    # then test that image indeed has the matching properties when radially integrated
    got_hlr = test_gal.getHalfLightRadius()
    hlr_sum = radial_integrate(test_gal, 0., got_hlr, 1.e-4)
    print 'hlr_sum (profile initialized with scale_radius) = ',hlr_sum
    np.testing.assert_almost_equal(
            hlr_sum, 0.5, decimal=4,
            err_msg="Error in half light radius for Moffat initialized with scale radius.")
    # test that getFWHM() method provides correct FWHM
    got_fwhm = test_gal.getFWHM()
    test_fwhm_ratio = (test_gal.xValue(galsim.PositionD(.5 * got_fwhm, 0.)) / 
                       test_gal.xValue(galsim.PositionD(0., 0.)))
    print 'fwhm ratio = ', test_fwhm_ratio
    np.testing.assert_almost_equal(
            test_fwhm_ratio, 0.5, decimal=4,
            err_msg="Error in FWHM for Moffat initialized with scale radius")

    # Test constructor using FWHM:
    test_gal = galsim.Moffat(flux = 1., beta=test_beta, fwhm = test_fwhm)
    center = test_gal.xValue(galsim.PositionD(0,0))
    ratio = test_gal.xValue(galsim.PositionD(test_fwhm/2.,0)) / center
    print 'fwhm ratio = ',ratio
    np.testing.assert_almost_equal(
            ratio, 0.5, decimal=4,
            err_msg="Error in Moffat constructor with fwhm")
    # then test that image indeed has the matching properties when radially integrated
    got_hlr = test_gal.getHalfLightRadius()
    hlr_sum = radial_integrate(test_gal, 0., got_hlr, 1.e-4)
    print 'hlr_sum (profile initialized with FWHM) = ',hlr_sum
    np.testing.assert_almost_equal(
            hlr_sum, 0.5, decimal=4,
            err_msg="Error in half light radius for Moffat initialized with FWHM.")
    # test that getScaleRadius() method provides correct scale
    got_scale = test_gal.getScaleRadius()
    test_scale_ratio = (test_gal.xValue(galsim.PositionD(got_scale, 0.)) / 
                        test_gal.xValue(galsim.PositionD(0., 0.)))
    print 'scale ratio = ', test_scale_ratio
    np.testing.assert_almost_equal(
            test_scale_ratio, 2.**(-test_beta), decimal=4,
            err_msg="Error in scale radius for Moffat initialized with scale radius")

    # Now repeat everything using a severe trunctation.  (Above had no truncation.)

    # Test constructor using half-light-radius:
    test_gal = galsim.Moffat(flux = 1., beta=test_beta, half_light_radius = test_hlr,
                             trunc=2*test_hlr)
    hlr_sum = radial_integrate(test_gal, 0., test_hlr, 1.e-4)
    print 'hlr_sum = ',hlr_sum
    np.testing.assert_almost_equal(
            hlr_sum, 0.5, decimal=4,
            err_msg="Error in Moffat constructor with half-light radius")
    # test that getFWHM() method provides correct FWHM
    got_fwhm = test_gal.getFWHM()
    test_fwhm_ratio = (test_gal.xValue(galsim.PositionD(.5 * got_fwhm, 0.)) / 
                       test_gal.xValue(galsim.PositionD(0., 0.)))
    print 'fwhm ratio = ', test_fwhm_ratio
    np.testing.assert_almost_equal(
            test_fwhm_ratio, 0.5, decimal=4,
            err_msg="Error in FWHM for Moffat initialized with half-light radius")
    # test that getScaleRadius() method provides correct scale
    got_scale = test_gal.getScaleRadius()
    test_scale_ratio = (test_gal.xValue(galsim.PositionD(got_scale, 0.)) / 
                        test_gal.xValue(galsim.PositionD(0., 0.)))
    print 'scale ratio = ', test_scale_ratio
    np.testing.assert_almost_equal(
            test_scale_ratio, 2.**(-test_beta), decimal=4,
            err_msg="Error in scale radius for Moffat initialized with half-light radius")

    # Test constructor using scale radius:
    test_gal = galsim.Moffat(flux=1., beta=test_beta, trunc=2*test_scale,
                             scale_radius=test_scale)
    center = test_gal.xValue(galsim.PositionD(0,0))
    ratio = test_gal.xValue(galsim.PositionD(test_scale,0)) / center
    print 'scale ratio = ', ratio
    np.testing.assert_almost_equal(
            ratio, pow(2,-test_beta), decimal=4,
            err_msg="Error in Moffat constructor with scale")
    # then test that image indeed has the matching properties when radially integrated
    got_hlr = test_gal.getHalfLightRadius()
    hlr_sum = radial_integrate(test_gal, 0., got_hlr, 1.e-4)
    print 'hlr_sum (truncated profile initialized with scale_radius) = ',hlr_sum
    np.testing.assert_almost_equal(
            hlr_sum, 0.5, decimal=4,
            err_msg="Error in half light radius for truncated Moffat "+
                    "initialized with scale radius.")
    # test that getFWHM() method provides correct FWHM
    got_fwhm = test_gal.getFWHM()
    test_fwhm_ratio = (test_gal.xValue(galsim.PositionD(.5 * got_fwhm, 0.)) / 
                       test_gal.xValue(galsim.PositionD(0., 0.)))
    print 'fwhm ratio = ', test_fwhm_ratio
    np.testing.assert_almost_equal(
            test_fwhm_ratio, 0.5, decimal=4,
            err_msg="Error in FWHM for truncated Moffat initialized with scale radius")

    # Test constructor using FWHM:
    test_gal = galsim.Moffat(flux=1., beta=test_beta, trunc=2.*test_fwhm,
                             fwhm = test_fwhm)
    center = test_gal.xValue(galsim.PositionD(0,0))
    ratio = test_gal.xValue(galsim.PositionD(test_fwhm/2.,0)) / center
    print 'fwhm ratio = ', ratio
    np.testing.assert_almost_equal(
            ratio, 0.5, decimal=4,
            err_msg="Error in Moffat constructor with fwhm")
    # then test that image indeed has the matching properties when radially integrated
    got_hlr = test_gal.getHalfLightRadius()
    hlr_sum = radial_integrate(test_gal, 0., got_hlr, 1.e-4)
    print 'hlr_sum (truncated profile initialized with FWHM) = ',hlr_sum
    np.testing.assert_almost_equal(
            hlr_sum, 0.5, decimal=4,
            err_msg="Error in half light radius for truncated Moffat initialized with FWHM.")
    # test that getScaleRadius() method provides correct scale
    got_scale = test_gal.getScaleRadius()
    test_scale_ratio = (test_gal.xValue(galsim.PositionD(got_scale, 0.)) / 
                        test_gal.xValue(galsim.PositionD(0., 0.)))
    print 'scale ratio = ', test_scale_ratio
    np.testing.assert_almost_equal(
            test_scale_ratio, 2.**(-test_beta), decimal=4,
            err_msg="Error in scale radius for truncated Moffat initialized with scale radius")

    # Check that the getters don't work after modifying the original.
    test_gal_shear = test_gal.copy()
    print 'beta = ',test_gal_shear.getBeta()
    print 'fwhm = ',test_gal_shear.getFWHM()
    print 'hlr = ',test_gal_shear.getHalfLightRadius()
    print 'scale = ',test_gal_shear.getScaleRadius()
    test_gal_shear.applyShear(g1=0.3, g2=0.1)
    try:
        np.testing.assert_raises(AttributeError, getattr, test_gal_shear, "getBeta");
        np.testing.assert_raises(AttributeError, getattr, test_gal_shear, "getFWHM");
        np.testing.assert_raises(AttributeError, getattr, test_gal_shear, "getHalfLightRadius")
        np.testing.assert_raises(AttributeError, getattr, test_gal_shear, "getScaleRadius");
    except ImportError:
        pass

    t2 = time.time()
    print 'time for %s = %.2f'%(funcname(),t2-t1)

def test_sbprofile_smallshear():
    """Test the application of a small shear to a Gaussian SBProfile against a known result.
    """
    import time
    t1 = time.time()
    mySBP = galsim.SBGaussian(flux=1, sigma=1)
    e1 = 0.02
    e2 = 0.02
    mySBP.applyDistortion(galsim.Ellipse(e1,e2))
    savedImg = galsim.fits.read(os.path.join(imgdir, "gauss_smallshear.fits"))
    myImg = galsim.ImageF(savedImg.bounds)
    mySBP.draw(myImg,dx=0.2)
    printval(myImg, savedImg)
    np.testing.assert_array_almost_equal(
            myImg.array, savedImg.array, 5,
            err_msg="Small-shear Gaussian profile disagrees with expected result")
    # Repeat with the GSObject version of this:
    gauss = galsim.Gaussian(flux=1, sigma=1)
    gauss.applyDistortion(galsim.Ellipse(e1,e2))
    gauss.draw(myImg,dx=0.2, normalization="surface brightness")
    np.testing.assert_array_almost_equal(
            myImg.array, savedImg.array, 5,
            err_msg="Using GSObject applyDistortion disagrees with expected result")
    # The GSObject applyShear uses gamma version of shear, rather than distortion,
    # which is what SBProfile (confusingly) uses.  So figure out the corresponding gamma:
    g1,g2 = convertToShear(e1,e2)
    gauss = galsim.Gaussian(flux=1, sigma=1)
    gauss.applyShear(g1,g2)
    gauss.draw(myImg,dx=0.2, normalization="surface brightness")
    np.testing.assert_array_almost_equal(
            myImg.array, savedImg.array, 5,
            err_msg="Using GSObject applyShear disagrees with expected result")
 
    # Test photon shooting.
    do_shoot(gauss,myImg,"sheared Gaussian")
    t2 = time.time()
    print 'time for %s = %.2f'%(funcname(),t2-t1)


def test_sbprofile_largeshear():
    """Test the application of a large shear to a Sersic SBProfile against a known result.
    """
    import time
    t1 = time.time()
    mySBP = galsim.SBDeVaucouleurs(flux=1, half_light_radius=1)
    e1 = 0.0
    e2 = 0.5
    mySBP.applyDistortion(galsim.Ellipse(e1,e2))
    savedImg = galsim.fits.read(os.path.join(imgdir, "sersic_largeshear.fits"))
    myImg = galsim.ImageF(savedImg.bounds)
    mySBP.draw(myImg,dx=0.2)
    printval(myImg, savedImg)
    np.testing.assert_array_almost_equal(
            myImg.array, savedImg.array, 5,
            err_msg="Large-shear DeVauc profile disagrees with expected result")
    # Repeat with the GSObject version of this:
    devauc = galsim.DeVaucouleurs(flux=1, half_light_radius=1)
    devauc.applyDistortion(galsim.Ellipse(e1,e2))
    devauc.draw(myImg,dx=0.2, normalization="surface brightness")
    np.testing.assert_array_almost_equal(
            myImg.array, savedImg.array, 5,
            err_msg="Using GSObject applyDistortion disagrees with expected result")
    devauc = galsim.DeVaucouleurs(flux=1, half_light_radius=1)
    g1,g2 = convertToShear(e1,e2)
    devauc.applyShear(g1,g2)
    devauc.draw(myImg,dx=0.2, normalization="surface brightness")
    np.testing.assert_array_almost_equal(
            myImg.array, savedImg.array, 5,
            err_msg="Using GSObject applyShear disagrees with expected result")
 
    # Test photon shooting.
    # Convolve with a small gaussian to smooth out the central peak.
    devauc2 = galsim.Convolve(devauc, galsim.Gaussian(sigma=0.3))
    do_shoot(devauc2,myImg,"sheared DeVauc")
    t2 = time.time()
    print 'time for %s = %.2f'%(funcname(),t2-t1)

 
def test_sbprofile_convolve():
    """Test the convolution of a Moffat and a Box SBProfile against a known result.
    """
    import time
    t1 = time.time()
    # Code was formerly:
    # mySBP = galsim.SBMoffat(beta=1.5, truncationFWHM=4, flux=1, half_light_radius=1)
    #
    # ...but this is no longer quite so simple since we changed the handling of trunc to be in 
    # physical units.  However, the same profile can be constructed using 
    # fwhm=1.0927449310213702,
    # as calculated by interval bisection in devutils/external/calculate_moffat_radii.py
    fwhm_backwards_compatible = 1.0927449310213702
    mySBP = galsim.SBMoffat(beta=1.5, fwhm=fwhm_backwards_compatible, 
                            trunc=4*fwhm_backwards_compatible, flux=1)
    mySBP2 = galsim.SBBox(xw=0.2, yw=0.2, flux=1.)
    myConv = galsim.SBConvolve([mySBP,mySBP2])
    # Using an exact Maple calculation for the comparison.  Only accurate to 4 decimal places.
    savedImg = galsim.fits.read(os.path.join(imgdir, "moffat_pixel.fits"))
    myImg = galsim.ImageF(savedImg.bounds)
    myConv.draw(myImg,dx=0.2)
    printval(myImg, savedImg)
    np.testing.assert_array_almost_equal(
            myImg.array, savedImg.array, 4,
            err_msg="Moffat convolved with Box SBProfile disagrees with expected result")
    # Repeat with the GSObject version of this:
    psf = galsim.Moffat(beta=1.5, fwhm=fwhm_backwards_compatible, trunc=4*fwhm_backwards_compatible,
                        flux=1)
    pixel = galsim.Pixel(xw=0.2, yw=0.2, flux=1.)
    # We'll do the real space convolution below
    conv = galsim.Convolve([psf,pixel],real_space=False)
    conv.draw(myImg,dx=0.2, normalization="surface brightness")
    np.testing.assert_array_almost_equal(
            myImg.array, savedImg.array, 4,
            err_msg="Using GSObject Convolve([psf,pixel]) disagrees with expected result")
    # Other ways to do the convolution:
    conv = galsim.Convolve(psf,pixel,real_space=False)
    conv.draw(myImg,dx=0.2, normalization="surface brightness")
    np.testing.assert_array_almost_equal(
            myImg.array, savedImg.array, 4,
            err_msg="Using GSObject Convolve(psf,pixel) disagrees with expected result")
 
    # Test photon shooting.
    do_shoot(conv,myImg,"Moffat * Pixel")
    t2 = time.time()
    print 'time for %s = %.2f'%(funcname(),t2-t1)


def test_sbprofile_shearconvolve():
    """Test the convolution of a sheared Gaussian and a Box SBProfile against a known result.
    """
    import time
    t1 = time.time()
    mySBP = galsim.SBGaussian(flux=1, sigma=1)
    e1 = 0.04
    e2 = 0.0
    mySBP.applyDistortion(galsim.Ellipse(e1,e2))
    mySBP2 = galsim.SBBox(xw=0.2, yw=0.2, flux=1.)
    myConv = galsim.SBConvolve([mySBP,mySBP2])
    savedImg = galsim.fits.read(os.path.join(imgdir, "gauss_smallshear_convolve_box.fits"))
    myImg = galsim.ImageF(savedImg.bounds)
    myConv.draw(myImg,dx=0.2)
    printval(myImg, savedImg)
    np.testing.assert_array_almost_equal(
            myImg.array, savedImg.array, 5,
            err_msg="Sheared Gaussian convolved with Box SBProfile disagrees with expected result")
    # Repeat with the GSObject version of this:
    psf = galsim.Gaussian(flux=1, sigma=1)
    g1,g2 = convertToShear(e1,e2)
    psf.applyShear(g1,g2)
    pixel = galsim.Pixel(xw=0.2, yw=0.2, flux=1.)
    conv = galsim.Convolve([psf,pixel])
    conv.draw(myImg,dx=0.2, normalization="surface brightness")
    np.testing.assert_array_almost_equal(
            myImg.array, savedImg.array, 5,
            err_msg="Using GSObject Convolve([psf,pixel]) disagrees with expected result")
    # Other ways to do the convolution:
    conv = galsim.Convolve(psf,pixel)
    conv.draw(myImg,dx=0.2, normalization="surface brightness")
    np.testing.assert_array_almost_equal(
            myImg.array, savedImg.array, 5,
            err_msg="Using GSObject Convolve(psf,pixel) disagrees with expected result")
 
    # Test photon shooting.
    do_shoot(conv,myImg,"sheared Gaussian * Pixel")
    t2 = time.time()
    print 'time for %s = %.2f'%(funcname(),t2-t1)


def test_sbprofile_realspace_convolve():
    """Test the real-space convolution of a Moffat and a Box SBProfile against a known result.
    """
    import time
    t1 = time.time()
    # Code was formerly:
    # mySBP = galsim.SBMoffat(beta=1.5, truncationFWHM=4, flux=1, half_light_radius=1)
    #
    # ...but this is no longer quite so simple since we changed the handling of trunc to be in 
    # physical units.  However, the same profile can be constructed using 
    # fwhm=1.0927449310213702,
    # as calculated by interval bisection in devutils/external/calculate_moffat_radii.py
    fwhm_backwards_compatible = 1.0927449310213702
    #psf = galsim.SBMoffat(beta=1.5, fwhm=fwhm_backwards_compatible, 
                          #trunc=4*fwhm_backwards_compatible, flux=1)
    psf = galsim.SBMoffat(beta=1.5, half_light_radius=1,
                          trunc=4*fwhm_backwards_compatible, flux=1)
    pixel = galsim.SBBox(xw=0.2, yw=0.2, flux=1.)
    conv = galsim.SBConvolve([psf,pixel],real_space=True)
    # Note: Using an image created from Maple "exact" calculations.
    saved_img = galsim.fits.read(os.path.join(imgdir, "moffat_pixel.fits"))
    img = galsim.ImageF(saved_img.bounds)
    conv.draw(img,dx=0.2)
    printval(img, saved_img)
    arg = abs(saved_img.array-img.array).argmax()
    np.testing.assert_array_almost_equal(
            img.array, saved_img.array, 5,
            err_msg="Moffat convolved with Box SBProfile disagrees with expected result")
    # Repeat with the GSObject version of this:
    psf = galsim.Moffat(beta=1.5, half_light_radius=1,
                        trunc=4*fwhm_backwards_compatible, flux=1)
    #psf = galsim.Moffat(beta=1.5, fwhm=fwhm_backwards_compatible,
                        #trunc=4*fwhm_backwards_compatible, flux=1)
    pixel = galsim.Pixel(xw=0.2, yw=0.2, flux=1.)
    conv = galsim.Convolve([psf,pixel],real_space=True)
    conv.draw(img,dx=0.2, normalization="surface brightness")
    np.testing.assert_array_almost_equal(
            img.array, saved_img.array, 5,
            err_msg="Using GSObject Convolve([psf,pixel]) disagrees with expected result")
    # Other ways to do the convolution:
    conv = galsim.Convolve(psf,pixel,real_space=True)
    conv.draw(img,dx=0.2, normalization="surface brightness")
    np.testing.assert_array_almost_equal(
            img.array, saved_img.array, 5,
            err_msg="Using GSObject Convolve(psf,pixel) disagrees with expected result")
    # The real-space convolution algorithm is not (trivially) independent of the order of
    # the two things being convolved.  So check the opposite order.
    conv = galsim.Convolve([pixel,psf],real_space=True)
    conv.draw(img,dx=0.2, normalization="surface brightness")
    np.testing.assert_array_almost_equal(
            img.array, saved_img.array, 5,
            err_msg="Using GSObject Convolve([pixel,psf]) disagrees with expected result")

    t2 = time.time()
    print 'time for %s = %.2f'%(funcname(),t2-t1)
 

def test_sbprofile_realspace_distorted_convolve():
    """
    The same as above, but both the Moffat and the Box are sheared, rotated and shifted
    to stress test the code that deals with this for real-space convolutions that wouldn't
    be tested otherwise.
    """
    import time
    t1 = time.time()
    fwhm_backwards_compatible = 1.0927449310213702
    psf = galsim.SBMoffat(beta=1.5, half_light_radius=1,
                          trunc=4*fwhm_backwards_compatible, flux=1)
    #psf = galsim.SBMoffat(beta=1.5, fwhm=fwhm_backwards_compatible, 
                          #trunc=4*fwhm_backwards_compatible, flux=1)  
    psf.applyShear(0.11,0.17)
    psf.applyRotation(13 * galsim.degrees)
    pixel = galsim.SBBox(xw=0.2, yw=0.2, flux=1.)
    pixel.applyShear(0.2,0.0)
    pixel.applyRotation(80 * galsim.degrees)
    pixel.applyShift(0.13,0.27)
    conv = galsim.SBConvolve([psf,pixel],real_space=True)

    # Note: Using an image created from Maple "exact" calculations.
    saved_img = galsim.fits.read(os.path.join(imgdir, "moffat_pixel_distorted.fits"))
    img = galsim.ImageF(saved_img.bounds)
    conv.draw(img,dx=0.2)
    printval(img, saved_img)
    np.testing.assert_array_almost_equal(
            img.array, saved_img.array, 5,
            err_msg="distorted Moffat convolved with distorted Box disagrees with expected result")

    # Repeat with the GSObject version of this:
    psf = galsim.Moffat(beta=1.5, half_light_radius=1,
                        trunc=4*fwhm_backwards_compatible, flux=1)
    #psf = galsim.Moffat(beta=1.5, fwhm=fwhm_backwards_compatible,
                        #trunc=4*fwhm_backwards_compatible, flux=1)
    psf.applyShear(0.11,0.17)
    psf.applyRotation(13 * galsim.degrees)
    pixel = galsim.Pixel(xw=0.2, yw=0.2, flux=1.)
    pixel.applyShear(0.2,0.0)
    pixel.applyRotation(80 * galsim.degrees)
    pixel.applyShift(0.13,0.27)
    # NB: real-space is chosen automatically
    conv = galsim.Convolve([psf,pixel])
    conv.draw(img,dx=0.2, normalization="surface brightness")
    np.testing.assert_array_almost_equal(
            img.array, saved_img.array, 5,
            err_msg="Using Convolve([psf,pixel]) (distorted) disagrees with expected result")
    # Other ways to do the convolution:
    conv = galsim.Convolve(psf,pixel)
    conv.draw(img,dx=0.2, normalization="surface brightness")
    np.testing.assert_array_almost_equal(
            img.array, saved_img.array, 5,
            err_msg="Using Convolve(psf,pixel) (distorted) disagrees with expected result")
    # The real-space convolution algorithm is not (trivially) independent of the order of
    # the two things being convolved.  So check the opposite order.
    conv = galsim.Convolve([pixel,psf])
    conv.draw(img,dx=0.2, normalization="surface brightness")
    np.testing.assert_array_almost_equal(
            img.array, saved_img.array, 5,
            err_msg="Using Convolve([pixel,psf]) (distorted) disagrees with expected result")

    t2 = time.time()
    print 'time for %s = %.2f'%(funcname(),t2-t1)
 
def test_sbprofile_realspace_shearconvolve():
    """Test the real-space convolution of a sheared Gaussian and a Box SBProfile against a 
       known result.
    """
    import time
    t1 = time.time()
    psf = galsim.SBGaussian(flux=1, sigma=1)
    e1 = 0.04
    e2 = 0.0
    psf.applyDistortion(galsim.Ellipse(e1,e2))
    pix = galsim.SBBox(xw=0.2, yw=0.2, flux=1.)
    conv = galsim.SBConvolve([psf,pix],real_space=True)
    saved_img = galsim.fits.read(os.path.join(imgdir, "gauss_smallshear_convolve_box.fits"))
    img = galsim.ImageF(saved_img.bounds)
    conv.draw(img,dx=0.2)
    printval(img, saved_img)
    np.testing.assert_array_almost_equal(
            img.array, saved_img.array, 5,
            err_msg="Sheared Gaussian convolved with Box SBProfile disagrees with expected result")
    # Repeat with the GSObject version of this:
    psf = galsim.Gaussian(flux=1, sigma=1)
    g1,g2 = convertToShear(e1,e2)
    psf.applyShear(g1,g2)
    pixel = galsim.Pixel(xw=0.2, yw=0.2, flux=1.)
    conv = galsim.Convolve([psf,pixel],real_space=True)
    conv.draw(img,dx=0.2, normalization="surface brightness")
    np.testing.assert_array_almost_equal(
            img.array, saved_img.array, 5,
            err_msg="Using GSObject Convolve([psf,pixel]) disagrees with expected result")
    # Other ways to do the convolution:
    conv = galsim.Convolve(psf,pixel,real_space=True)
    conv.draw(img,dx=0.2, normalization="surface brightness")
    np.testing.assert_array_almost_equal(
            img.array, saved_img.array, 5,
            err_msg="Using GSObject Convolve(psf,pixel) disagrees with expected result")
    # The real-space convolution algorithm is not (trivially) independent of the order of
    # the two things being convolved.  So check the opposite order.
    conv = galsim.Convolve([pixel,psf],real_space=True)
    conv.draw(img,dx=0.2, normalization="surface brightness")
    np.testing.assert_array_almost_equal(
            img.array, saved_img.array, 5,
            err_msg="Using GSObject Convolve([pixel,psf]) disagrees with expected result")

    t2 = time.time()
    print 'time for %s = %.2f'%(funcname(),t2-t1)

def test_sbprofile_rotate():
    """Test the 45 degree rotation of a sheared Sersic profile against a known result.
    """
    import time
    t1 = time.time()
    mySBP = galsim.SBSersic(n=2.5, flux=1, half_light_radius=1)
    mySBP.applyDistortion(galsim.Ellipse(0.2, 0.0))
    mySBP.applyRotation(45.0 * galsim.degrees)
    savedImg = galsim.fits.read(os.path.join(imgdir, "sersic_ellip_rotated.fits"))
    myImg = galsim.ImageF(savedImg.bounds)
    mySBP.draw(myImg,dx=0.2)
    printval(myImg, savedImg)
    np.testing.assert_array_almost_equal(
            myImg.array, savedImg.array, 5,
            err_msg="45-degree rotated elliptical Gaussian disagrees with expected result")
    # Repeat with the GSObject version of this:
    gal = galsim.Sersic(n=2.5, flux=1, half_light_radius=1)
    gal.applyDistortion(galsim.Ellipse(0.2,0.0));
    gal.applyRotation(45.0 * galsim.degrees)
    gal.draw(myImg,dx=0.2, normalization="surface brightness")
    np.testing.assert_array_almost_equal(
            myImg.array, savedImg.array, 5,
            err_msg="Using GSObject applyRotation disagrees with expected result")
 
    # Test photon shooting.
    # Convolve with a small gaussian to smooth out the central peak.
    gal2 = galsim.Convolve(gal, galsim.Gaussian(sigma=0.3))
    do_shoot(gal2,myImg,"rotated sheared Sersic")
    t2 = time.time()
    print 'time for %s = %.2f'%(funcname(),t2-t1)


def test_sbprofile_mag():
    """Test the magnification (size x 1.5) of an exponential profile against a known result.
    """
    import time
    t1 = time.time()
    re = 1.0
    r0 = re/1.67839
    mySBP = galsim.SBExponential(flux=1, scale_radius=r0)
    myEll = galsim.Ellipse(0., 0., np.log(1.5))
    mySBP.applyDistortion(myEll)
    savedImg = galsim.fits.read(os.path.join(imgdir, "exp_mag.fits"))
    myImg = galsim.ImageF(savedImg.bounds)
    mySBP.draw(myImg,dx=0.2)
    printval(myImg, savedImg)
    np.testing.assert_array_almost_equal(
            myImg.array, savedImg.array, 5,
            err_msg="Magnification (x1.5) of exponential SBProfile disagrees with expected result")
    # Repeat with the GSObject version of this:
    gal = galsim.Exponential(flux=1, scale_radius=r0)
    gal.applyDistortion(myEll)
    gal.draw(myImg,dx=0.2, normalization="surface brightness")
    np.testing.assert_array_almost_equal(
            myImg.array, savedImg.array, 5,
            err_msg="Using GSObject applyDistortion disagrees with expected result")
 
    # Test photon shooting.
    do_shoot(gal,myImg,"dilated Exponential")
    t2 = time.time()
    print 'time for %s = %.2f'%(funcname(),t2-t1)


def test_sbprofile_add():
    """Test the addition of two rescaled Gaussian profiles against a known double Gaussian result.
    """
    import time
    t1 = time.time()
    mySBP = galsim.SBGaussian(flux=0.75, sigma=1)
    mySBP2 = galsim.SBGaussian(flux=0.25, sigma=3)
    myAdd = galsim.SBAdd(mySBP, mySBP2)
    savedImg = galsim.fits.read(os.path.join(imgdir, "double_gaussian.fits"))
    myImg = galsim.ImageF(savedImg.bounds)
    myAdd.draw(myImg,dx=0.2)
    printval(myImg, savedImg)
    np.testing.assert_array_almost_equal(
            myImg.array, savedImg.array, 5,
            err_msg="Addition of two rescaled Gaussian profiles disagrees with expected result")
    # Repeat with the GSObject version of this:
    gauss1 = galsim.Gaussian(flux=0.75, sigma=1)
    gauss2 = galsim.Gaussian(flux=0.25, sigma=3)
    sum = galsim.Add(gauss1,gauss2)
    sum.draw(myImg,dx=0.2, normalization="surface brightness")
    printval(myImg, savedImg)
    np.testing.assert_array_almost_equal(
            myImg.array, savedImg.array, 5,
            err_msg="Using GSObject Add(gauss1,gauss2) disagrees with expected result")
    # Other ways to do the sum:
    sum = gauss1 + gauss2
    sum.draw(myImg,dx=0.2, normalization="surface brightness")
    printval(myImg, savedImg)
    np.testing.assert_array_almost_equal(
            myImg.array, savedImg.array, 5,
            err_msg="Using GSObject gauss1 + gauss2 disagrees with expected result")
    sum = gauss1.copy()
    sum += gauss2
    sum.draw(myImg,dx=0.2, normalization="surface brightness")
    printval(myImg, savedImg)
    np.testing.assert_array_almost_equal(
            myImg.array, savedImg.array, 5,
            err_msg="Using GSObject sum = gauss1; sum += gauss2 disagrees with expected result")
    sum = galsim.Add([gauss1,gauss2])
    sum.draw(myImg,dx=0.2, normalization="surface brightness")
    printval(myImg, savedImg)
    np.testing.assert_array_almost_equal(
            myImg.array, savedImg.array, 5,
            err_msg="Using GSObject Add([gauss1,gauss2]) disagrees with expected result")
    gauss1 = galsim.Gaussian(flux=1, sigma=1)
    gauss2 = galsim.Gaussian(flux=1, sigma=3)
    sum = 0.75 * gauss1 + 0.25 * gauss2
    sum.draw(myImg,dx=0.2, normalization="surface brightness")
    printval(myImg, savedImg)
    np.testing.assert_array_almost_equal(
            myImg.array, savedImg.array, 5,
            err_msg="Using GSObject 0.75 * gauss1 + 0.25 * gauss2 disagrees with expected result")
    sum = 0.75 * gauss1
    sum += 0.25 * gauss2
    sum.draw(myImg,dx=0.2, normalization="surface brightness")
    printval(myImg, savedImg)
    np.testing.assert_array_almost_equal(
            myImg.array, savedImg.array, 5,
            err_msg="Using GSObject sum += 0.25 * gauss2 disagrees with expected result")
 
    # Test photon shooting.
    do_shoot(sum,myImg,"sum of 2 Gaussians")
    t2 = time.time()
    print 'time for %s = %.2f'%(funcname(),t2-t1)


def test_sbprofile_shift():
    """Test the translation of a Box profile against a known result.
    """
    import time
    t1 = time.time()
    mySBP = galsim.SBBox(xw=0.2, yw=0.2, flux=1)
    mySBP.applyShift(0.2, -0.2)
    savedImg = galsim.fits.read(os.path.join(imgdir, "box_shift.fits"))
    myImg = galsim.ImageF(savedImg.bounds)
    mySBP.draw(myImg,dx=0.2)
    printval(myImg, savedImg)
    np.testing.assert_array_almost_equal(
            myImg.array, savedImg.array, 5,
            err_msg="Shifted box profile disagrees with expected result")
    # Repeat with the GSObject version of this:
    pixel = galsim.Pixel(xw=0.2, yw=0.2)
    pixel.applyShift(0.2, -0.2)
    pixel.draw(myImg,dx=0.2, normalization="surface brightness")
    np.testing.assert_array_almost_equal(
            myImg.array, savedImg.array, 5,
            err_msg="Using GSObject applyShiift disagrees with expected result")
    print 'After applyShift test'
 
    # Test photon shooting.
    do_shoot(pixel,myImg,"shifted Box")
    t2 = time.time()
    print 'time for %s = %.2f'%(funcname(),t2-t1)


def test_sbprofile_rescale():
    """Test the flux rescaling of a Sersic profile against a known result.
    """
    import time
    t1 = time.time()
    mySBP = galsim.SBSersic(n=3, flux=1, half_light_radius=1)
    mySBP.setFlux(2)
    savedImg = galsim.fits.read(os.path.join(imgdir, "sersic_doubleflux.fits"))
    myImg = galsim.ImageF(savedImg.bounds)
    mySBP.draw(myImg,dx=0.2)
    printval(myImg, savedImg)
    np.testing.assert_array_almost_equal(
            myImg.array, savedImg.array, 5,
            err_msg="Flux-rescale sersic profile disagrees with expected result")
    # Repeat with the GSObject version of this:
    sersic = galsim.Sersic(n=3, flux=1, half_light_radius=1)
    sersic.setFlux(2)
    sersic.draw(myImg,dx=0.2, normalization="surface brightness")
    np.testing.assert_array_almost_equal(
            myImg.array, savedImg.array, 5,
            err_msg="Using GSObject setFlux disagrees with expected result")
    sersic = galsim.Sersic(n=3, flux=1, half_light_radius=1)
    sersic *= 2
    sersic.draw(myImg,dx=0.2, normalization="surface brightness")
    np.testing.assert_array_almost_equal(
            myImg.array, savedImg.array, 5,
            err_msg="Using GSObject *= 2 disagrees with expected result")
    sersic = galsim.Sersic(n=3, flux=1, half_light_radius=1)
    sersic2 = sersic * 2
    sersic2.draw(myImg,dx=0.2, normalization="surface brightness")
    np.testing.assert_array_almost_equal(
            myImg.array, savedImg.array, 5,
            err_msg="Using GSObject obj * 2 disagrees with expected result")
    sersic2 = 2 * sersic
    sersic2.draw(myImg,dx=0.2, normalization="surface brightness")
    np.testing.assert_array_almost_equal(
            myImg.array, savedImg.array, 5,
            err_msg="Using GSObject 2 * obj disagrees with expected result")
 
    # Test photon shooting.
    # Convolve with a small gaussian to smooth out the central peak.
    sersic3 = galsim.Convolve(sersic2, galsim.Gaussian(sigma=0.3))
    do_shoot(sersic3,myImg,"scaled Sersic")
    t2 = time.time()
    print 'time for %s = %.2f'%(funcname(),t2-t1)


def test_sbprofile_sbinterpolatedimage():
    """Test that we can make SBInterpolatedImages from Images of various types, and convert back.
    """
    import time
    t1 = time.time()
    # for each type, try to make an SBInterpolatedImage, and check that when we draw an image from
    # that SBInterpolatedImage that it is the same as the original
    #xinterp = galsim.Lanczos(3, True, 1.0E-4)
    # Lanczos doesn't quite get the flux right.  Wrong at the 5th decimal place.
    # Maybe worth investigating at some point...
    xinterp = galsim.Cubic(1.0E-4)
    xinterp2d = galsim.InterpolantXY(xinterp)

    ftypes = [np.float32, np.float64]
    ref_array = np.array([
        [0.01, 0.08, 0.07, 0.02],
        [0.13, 0.38, 0.52, 0.06],
        [0.09, 0.41, 0.44, 0.09],
        [0.04, 0.11, 0.10, 0.01] ]) 

    for array_type in ftypes:
        image_in = galsim.ImageView[array_type](ref_array.astype(array_type))
        np.testing.assert_array_equal(
<<<<<<< HEAD
            ref_array.astype(array_type),image_in.array,
            err_msg="Array from input Image differs from reference array for type %s"%array_type)
        sbinterp = galsim.SBInterpolatedImage(image_in, xinterp2d, dx=1.0)
        test_array = np.zeros(ref_array.shape, dtype=array_type)
=======
                ref_array.astype(array_type),image_in.array,
                err_msg="Array from input Image differs from reference array for type %s"%
                        array_type)
        sbinterp = galsim.SBInterpolatedImage(image_in, l32d, dx=1.0)
        test_array = np.zeros(testshape, dtype=array_type)
>>>>>>> e15155ee
        image_out = galsim.ImageView[array_type](test_array)
        sbinterp.draw(image_out, dx=1.0)
        np.testing.assert_array_equal(
                ref_array.astype(array_type),image_out.array,
                err_msg="Array from output Image differs from reference array for type %s"%
                        array_type)
 
        sbinterp.setFlux(1.)
        do_shoot(galsim.GSObject(sbinterp),image_out,"InterpolatedImage")

    t2 = time.time()
    print 'time for %s = %.2f'%(funcname(),t2-t1)



if __name__ == "__main__":
    test_sbprofile_gaussian()
    test_sbprofile_gaussian_properties()
    test_gaussian_radii()
    test_sbprofile_exponential()
    test_exponential_radii()
    test_sbprofile_sersic()
    test_sersic_radii()
    test_sbprofile_airy()
    test_airy_radii()
    test_sbprofile_box()
    test_sbprofile_moffat()
    test_sbprofile_moffat_properties()
    test_moffat_radii()
    test_sbprofile_smallshear()
    test_sbprofile_largeshear()
    test_sbprofile_convolve()
    test_sbprofile_shearconvolve()
    test_sbprofile_realspace_convolve()
    test_sbprofile_realspace_distorted_convolve()
    test_sbprofile_realspace_shearconvolve()
    test_sbprofile_rotate()
    test_sbprofile_mag()
    test_sbprofile_add()
    test_sbprofile_shift()
    test_sbprofile_rescale()
    test_sbprofile_sbinterpolatedimage()<|MERGE_RESOLUTION|>--- conflicted
+++ resolved
@@ -535,21 +535,16 @@
             myImg.array, savedImg.array, 5,
             err_msg="Airy profile disagrees with expected result") 
     # Repeat with the GSObject version of this:
-<<<<<<< HEAD
-    airy = galsim.Airy(D=0.8, obscuration=0.1, flux=1)
+    airy = galsim.Airy(lam_over_D=1./0.8, obscuration=0.1, flux=1)
     airy.draw(myImg,dx=0.2, normalization="surface brightness")
-=======
+    np.testing.assert_array_almost_equal(
+            myImg.array, savedImg.array, 5,
+            err_msg="Using GSObject Airy disagrees with expected result")
+
+    # Test photon shooting.
+    airy = galsim.Airy(lam_over_D=1./0.8, obscuration=0.0, flux=1)
+    do_shoot(airy,myImg,"Airy obscuration=0.0")
     airy = galsim.Airy(lam_over_D=1./0.8, obscuration=0.1, flux=1)
-    airy.draw(myImg,dx=0.2)
->>>>>>> e15155ee
-    np.testing.assert_array_almost_equal(
-            myImg.array, savedImg.array, 5,
-            err_msg="Using GSObject Airy disagrees with expected result")
-
-    # Test photon shooting.
-    airy = galsim.Airy(D=0.8, obscuration=0.0, flux=1)
-    do_shoot(airy,myImg,"Airy obscuration=0.0")
-    airy = galsim.Airy(D=0.8, obscuration=0.1, flux=1)
     do_shoot(airy,myImg,"Airy obscuration=0.1")
     t2 = time.time()
     print 'time for %s = %.2f'%(funcname(),t2-t1)
@@ -644,16 +639,11 @@
             myImg.array, savedImg.array, 5,
             err_msg="Moffat profile disagrees with expected result") 
     # Repeat with the GSObject version of this:
-<<<<<<< HEAD
-    moffat = galsim.Moffat(beta=2, truncationFWHM=5, flux=1, half_light_radius=1)
-    moffat.draw(myImg,dx=0.2, normalization="surface brightness")
-=======
     moffat = galsim.Moffat(beta=2, half_light_radius=1,
                            trunc=5*fwhm_backwards_compatible, flux=1)
     #moffat = galsim.Moffat(beta=2, fwhm=fwhm_backwards_compatible,
                            #trunc=5*fwhm_backwards_compatible, flux=1)
-    moffat.draw(myImg,dx=0.2)
->>>>>>> e15155ee
+    moffat.draw(myImg,dx=0.2, normalization="surface brightness")
     np.testing.assert_array_almost_equal(
             myImg.array, savedImg.array, 5,
             err_msg="Using GSObject Moffat disagrees with expected result")
@@ -1448,18 +1438,11 @@
     for array_type in ftypes:
         image_in = galsim.ImageView[array_type](ref_array.astype(array_type))
         np.testing.assert_array_equal(
-<<<<<<< HEAD
-            ref_array.astype(array_type),image_in.array,
-            err_msg="Array from input Image differs from reference array for type %s"%array_type)
-        sbinterp = galsim.SBInterpolatedImage(image_in, xinterp2d, dx=1.0)
-        test_array = np.zeros(ref_array.shape, dtype=array_type)
-=======
                 ref_array.astype(array_type),image_in.array,
                 err_msg="Array from input Image differs from reference array for type %s"%
                         array_type)
-        sbinterp = galsim.SBInterpolatedImage(image_in, l32d, dx=1.0)
-        test_array = np.zeros(testshape, dtype=array_type)
->>>>>>> e15155ee
+        sbinterp = galsim.SBInterpolatedImage(image_in, xinterp2d, dx=1.0)
+        test_array = np.zeros(ref_array.shape, dtype=array_type)
         image_out = galsim.ImageView[array_type](test_array)
         sbinterp.draw(image_out, dx=1.0)
         np.testing.assert_array_equal(
