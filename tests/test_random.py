# Copyright 2012, 2013 The GalSim developers:
# https://github.com/GalSim-developers
#
# This file is part of GalSim: The modular galaxy image simulation toolkit.
#
# GalSim is free software: you can redistribute it and/or modify
# it under the terms of the GNU General Public License as published by
# the Free Software Foundation, either version 3 of the License, or
# (at your option) any later version.
#
# GalSim is distributed in the hope that it will be useful,
# but WITHOUT ANY WARRANTY; without even the implied warranty of
# MERCHANTABILITY or FITNESS FOR A PARTICULAR PURPOSE.  See the
# GNU General Public License for more details.
#
# You should have received a copy of the GNU General Public License
# along with GalSim.  If not, see <http://www.gnu.org/licenses/>
#
import numpy as np
import os
import sys

try:
    import galsim
except ImportError:
    path, filename = os.path.split(__file__)
    sys.path.append(os.path.abspath(os.path.join(path, "..")))
    import galsim

#
# Note: all tests below were generated using the python interface to the RNG.  Eventually need tests
# for comparison against the C++!
#

precision = 10
# decimal point at which agreement is required for all double precision tests

precisionD = precision
precisionF = 5  # precision=10 does not make sense at single precision
precisionS = 1  # "precision" also a silly concept for ints, but allows all 4 tests to run in one go
precisionI = 1

testseed = 1000 # seed used for UniformDeviate for all tests
# Warning! If you change testseed, then all of the *Result variables below must change as well.

# the right answer for the first three uniform deviates produced from testseed
uResult = (0.11860922840423882, 0.21456799632869661, 0.43088198406621814)

# mean, sigma to use for Gaussian tests
gMean = 4.7
gSigma = 3.2
# the right answer for the first three Gaussian deviates produced from testseed
gResult = (6.3344979808161215, 6.2082355273987861, -0.069894693358302007)

# N, p to use for binomial tests
bN = 10
bp = 0.7
# the right answer for the first three binomial deviates produced from testseed
bResult = (9, 8, 7)

# mean to use for Poisson tests
pMean = 7
# the right answer for the first three Poisson deviates produced from testseed
pResult = (4, 5, 6)

# gain, read noise to use for CCD noise tests
cGain = 3.
cReadNoise = 5.

# types to use in CCD tests
types = (np.int16, np.int32, np.float32, np.float64)
typestrings = ("S", "I", "F", "D")

# constant sky background level to use for CCD noise test image
sky = 50.

# Tabulated results
cResultS = np.array([[44, 47], [50, 49]], dtype=np.int16)
cResultI = np.array([[44, 47], [50, 49]], dtype=np.int32)
cResultF = np.array([[44.45332718, 47.79725266], [50.67744064, 49.58272934]], dtype=np.float32)
cResultD = np.array([[44.453328440057618, 47.797254142519577], 
                     [50.677442088335162, 49.582730949808081]],dtype=np.float64)

# a & b to use for Weibull tests
wA = 4.
wB = 9.
# Tabulated results for Weibull
wResult = (5.3648053017485591, 6.3093033550873878, 7.7982696798921074)

# alpha & beta to use for Gamma tests
gammaAlpha = 1.5
gammaBeta = 4.5
# Tabulated results for Weibull
gammaResult = (4.7375613139927157, 15.272973580418618, 21.485016362839747)

# n to use for Chi2 tests
chi2N = 30
# Tabulated results for Chi2
chi2Result = (32.209933900954049, 50.040002656028513, 24.301442486313896)

#function and min&max to use for DistDeviate function call tests
dnpoints=256
dinterpolant='linear'
dmin=0.0
dmax=2.0
def dfunction(x):
    return x*x
# Tabulated results for DistDeviate function call
dFunctionResult = (0.9826461346196363, 1.1973307331701328, 1.5105900949284945)

# x and y arrays and interpolant to use for DistDeviate array call tests
# dnpoints and dinterpolant set in previous test
dx=[0.,1.,2.,3.,4.,5.]
dx_min=0.
dx_max=5.
dp=[0.1, 0.1, 0., 0., 0.1, 0.1]
# Tabulated results for DistDeviate array call
dArrayResult = (0.3558276852127166, 0.6437039889860897, 1.3560616118664859)

# Function to test DistDeviate boundary finder
def dboundaryfunction(x):
    return np.exp(-0.5*x*x)
# LookupTable to test DistDeviate boundary settings
dLookupTable=galsim.LookupTable(x=dx,f=dp,interpolant=dinterpolant)


def funcname():
    import inspect
    return inspect.stack()[1][3]

def test_uniform_rand():
    """Test uniform random number generator for expected result given the above seed.
    """
    import time
    t1 = time.time()
    u = galsim.UniformDeviate(testseed)
    testResult = (u(), u(), u())
    np.testing.assert_array_almost_equal(
            np.array(testResult), np.array(uResult), precision, 
            err_msg='Wrong uniform random number sequence generated')
    t2 = time.time()
    print 'time for %s = %.2f'%(funcname(),t2-t1)

def test_uniform_rand_reset():
    """Testing ability to reset uniform random number generator and reproduce sequence.
    """
    import time
    t1 = time.time()
    u = galsim.UniformDeviate(testseed)
    testResult1 = (u(), u(), u())
    u = galsim.UniformDeviate(testseed)
    testResult2 = (u(), u(), u())
    # note this one is still equal, not almost_equal, because we should be able to achieve complete
    # equality for the same seed and the same exact system
    np.testing.assert_array_equal(
            np.array(testResult1), np.array(testResult2),
            err_msg='Cannot reset generator (same seed) to reproduce sequence')
    t2 = time.time()
    print 'time for %s = %.2f'%(funcname(),t2-t1)

def test_uniform_image():
    """Testing ability to apply uniform random numbers to images using their addNoise method, 
    and reproduce sequence.
    """
    import time
    t1 = time.time()
    u = galsim.UniformDeviate(testseed)
    testimage = galsim.ImageViewD(np.zeros((3, 1)))
    testimage.addNoise(galsim.DeviateNoise(u))
    np.testing.assert_array_almost_equal(
            testimage.array.flatten(), np.array(uResult),
            err_msg="UniformDeviate generator applied to Images does not "
            "reproduce expected sequence")
    t2 = time.time()
    print 'time for %s = %.2f'%(funcname(),t2-t1)

def test_gaussian_rand():
    """Test Gaussian random number generator for expected result given the above seed.
    """
    import time
    t1 = time.time()
    g = galsim.GaussianDeviate(testseed, mean=gMean, sigma=gSigma)
    testResult = (g(), g(), g())
    np.testing.assert_array_almost_equal(   
            np.array(testResult), np.array(gResult), precision,
            err_msg='Wrong Gaussian random number sequence generated')
    t2 = time.time()
    print 'time for %s = %.2f'%(funcname(),t2-t1)

def test_gaussian_image():
    """Testing ability to apply Gaussian random numbers to images using their addNoise method, 
    and reproduce sequence.
    """
    import time
    t1 = time.time()

    gd = galsim.GaussianDeviate(testseed, mean=gMean, sigma=gSigma)
    testimage = galsim.ImageViewD(np.zeros((3, 1)))
    testimage.addNoise(galsim.DeviateNoise(gd))
    np.testing.assert_array_almost_equal(
            testimage.array.flatten(), np.array(gResult), precision,
            err_msg="GaussianDeviate generator applied to Images does not "
            "reproduce expected sequence")
    
    # GaussianNoise is equivalent, but no mean allowed.
    gn = galsim.GaussianNoise(galsim.BaseDeviate(testseed), sigma=gSigma)
    testimage = galsim.ImageViewD(np.zeros((3, 1)))
    testimage.addNoise(gn)
    testimage += gMean
    np.testing.assert_array_almost_equal(
            testimage.array.flatten(), np.array(gResult), precision,
            err_msg="GaussianDeviate generator applied to Images does not "
            "reproduce expected sequence")
    t2 = time.time()
    print 'time for %s = %.2f'%(funcname(),t2-t1)

def test_binomial_rand():
    """Test binomial random number generator for expected result given the above seed.
    """
    import time
    t1 = time.time()
    b = galsim.BinomialDeviate(testseed, N=bN, p=bp)
    testResult = (b(), b(), b())
    np.testing.assert_array_almost_equal(
            np.array(testResult), np.array(bResult), precision,
            err_msg='Wrong binomial random number sequence generated')
    t2 = time.time()
    print 'time for %s = %.2f'%(funcname(),t2-t1)

def test_binomial_image():
    """Testing ability to apply Binomial random numbers to images using their addNoise method, 
    and reproduce sequence.
    """
    import time
    t1 = time.time()
    b = galsim.BinomialDeviate(testseed, N=bN, p=bp)
    testimage = galsim.ImageViewD(np.zeros((3, 1)))
    testimage.addNoise(galsim.DeviateNoise(b))
    np.testing.assert_array_almost_equal(
            testimage.array.flatten(), np.array(bResult), precision,
            err_msg="BinomialDeviate generator applied to Images does not "
            "reproduce expected sequence")
    t2 = time.time()
    print 'time for %s = %.2f'%(funcname(),t2-t1)

def test_poisson_rand():
    """Test Poisson random number generator for expected result given the above seed.
    """
    import time
    t1 = time.time()
    p = galsim.PoissonDeviate(testseed, mean=pMean)
    testResult = (p(), p(), p())
    np.testing.assert_array_almost_equal(   
            np.array(testResult), np.array(pResult), precision, 
            err_msg='Wrong Poisson random number sequence generated')
    t2 = time.time()
    print 'time for %s = %.2f'%(funcname(),t2-t1)

def test_poisson_image():
    """Testing ability to apply Poisson random numbers to images using their addNoise method, 
    and reproduce sequence.
    """
    import time
    t1 = time.time()
    pd = galsim.PoissonDeviate(testseed, mean=pMean)
    testimage = galsim.ImageViewI(np.zeros((3, 1), dtype=np.int32))
    testimage.addNoise(galsim.DeviateNoise(pd))
    np.testing.assert_array_almost_equal(
            testimage.array.flatten(), np.array(pResult),
            err_msg="PoissonDeviate generator applied to Images does not "
            "reproduce expected sequence")

    # The PoissonNoise version also subtracts off the mean value
    pn = galsim.PoissonNoise(galsim.BaseDeviate(testseed), sky_level=pMean)
    testimage = galsim.ImageViewI(np.zeros((3, 1), dtype=np.int32))
    testimage.addNoise(pn)
    np.testing.assert_array_almost_equal(
            testimage.array.flatten(), np.array(pResult)-pMean,
            err_msg="PoissonNoise generator applied to Images does not "
            "reproduce expected sequence")

    t2 = time.time()
    print 'time for %s = %.2f'%(funcname(),t2-t1)

def test_weibull_rand():
    """Test Weibull random number generator for expected result given the above seed.
    """
    import time
    t1 = time.time()
    w = galsim.WeibullDeviate(testseed, a=wA, b=wB)
    testResult = (w(), w(), w())
    np.testing.assert_array_almost_equal(
            np.array(testResult), np.array(wResult), precision, 
            err_msg='Wrong Weibull random number sequence generated')
    t2 = time.time()
    print 'time for %s = %.2f'%(funcname(),t2-t1)

def test_weibull_image():
    """Testing ability to apply Weibull random numbers to images using their addNoise method, 
    and reproduce sequence.
    """
    import time
    t1 = time.time()
    w = galsim.WeibullDeviate(testseed, a=wA, b=wB)
    testimage = galsim.ImageViewD(np.zeros((3, 1)))
    testimage.addNoise(galsim.DeviateNoise(w))
    np.testing.assert_array_almost_equal(
            testimage.array.flatten(), np.array(wResult), precision, 
            err_msg='Wrong Weibull random number sequence generated using image method.')
    t2 = time.time()
    print 'time for %s = %.2f'%(funcname(),t2-t1)

def test_gamma_rand():
    """Test Gamma random number generator for expected result given the above seed.
    """
    import time
    t1 = time.time()
    gam = galsim.GammaDeviate(testseed, alpha=gammaAlpha, beta=gammaBeta)
    testResult = (gam(), gam(), gam())
    np.testing.assert_array_almost_equal(
            np.array(testResult), np.array(gammaResult), precision, 
            err_msg='Wrong Gamma random number sequence generated')
    t2 = time.time()
    print 'time for %s = %.2f'%(funcname(),t2-t1)

def test_gamma_image():
    """Testing ability to apply Gamma random numbers to images using their addNoise method, 
    and reproduce sequence.
    """
    import time
    t1 = time.time()
    gam = galsim.GammaDeviate(testseed, alpha=gammaAlpha, beta=gammaBeta)
    testimage = galsim.ImageViewD(np.zeros((3, 1)))
    testimage.addNoise(galsim.DeviateNoise(gam))
    np.testing.assert_array_almost_equal(
            testimage.array.flatten(), np.array(gammaResult), precision,
            err_msg='Wrong Gamma random number sequence generated using image method.')
    t2 = time.time()
    print 'time for %s = %.2f'%(funcname(),t2-t1)

def test_chi2_rand():
    """Test Chi^2 random number generator for expected result given the above seed.
    """
    import time
    t1 = time.time()
    chi2 = galsim.Chi2Deviate(testseed, n=chi2N)
    testResult = (chi2(), chi2(), chi2())
    np.testing.assert_array_almost_equal(
            np.array(testResult), np.array(chi2Result), precision, 
            err_msg='Wrong Chi^2 random number sequence generated')
    t2 = time.time()
    print 'time for %s = %.2f'%(funcname(),t2-t1)

def test_chi2_image():
    """Testing ability to apply Chi^2 random numbers to images using their addNoise method, 
    and reproduce sequence.
    """
    import time
    t1 = time.time()
    chi2 = galsim.Chi2Deviate(testseed, n =chi2N)
    testimage = galsim.ImageViewD(np.zeros((3, 1)))
    testimage.addNoise(galsim.DeviateNoise(chi2))
    np.testing.assert_array_almost_equal(
            testimage.array.flatten(), np.array(chi2Result), precision,
            err_msg='Wrong Chi^2 random number sequence generated using image method.')
    t2 = time.time()
    print 'time for %s = %.2f'%(funcname(),t2-t1)

def test_ccdnoise_rand():
    """Test CCD Noise generator on a 2x2 image against the expected result given the above seed.
    """
    import time
    t1 = time.time()
    for i in xrange(4):
        rng = galsim.BaseDeviate(testseed)
        ccdnoise = galsim.CCDNoise(rng, gain=cGain, read_noise=cReadNoise)
        testImage = galsim.ImageView[types[i]]((np.zeros((2, 2))+sky).astype(types[i]))
        ccdnoise.applyTo(testImage)
        np.testing.assert_array_almost_equal(
                testImage.array, eval("cResult"+typestrings[i]),
                eval("precision"+typestrings[i]),
                err_msg="Wrong CCD noise random sequence generated "+
                "for Image"+typestrings[i]+" images.")

        # Now include sky_level in ccdnoise
        rng = galsim.BaseDeviate(testseed)
        ccdnoise = galsim.CCDNoise(rng, sky_level=sky, gain=cGain, read_noise=cReadNoise)
        testImage = galsim.ImageView[types[i]]((np.zeros((2, 2))).astype(types[i]))
        ccdnoise.applyTo(testImage)
        np.testing.assert_array_almost_equal(
                testImage.array, eval("cResult"+typestrings[i])-sky,
                eval("precision"+typestrings[i]),
                err_msg="Wrong CCD noise random sequence generated "+
                "for Image"+typestrings[i]+" images.")
    t2 = time.time()
    print 'time for %s = %.2f'%(funcname(),t2-t1)

def test_ccdnoise_image():
    """Test CCD Noise generator on a 2x2 image against the expected result given the above seed,
    and using the image method version of the CCD Noise generator.
    """
    import time
    t1 = time.time()
    for i in xrange(4):
        rng = galsim.BaseDeviate(testseed)
        ccdnoise = galsim.CCDNoise(rng, gain=cGain, read_noise=cReadNoise)
        testImage = galsim.ImageView[types[i]]((np.zeros((2, 2))+sky).astype(types[i]))
        testImage.addNoise(ccdnoise)
        np.testing.assert_array_almost_equal(
                testImage.array, eval("cResult"+typestrings[i]),
                eval("precision"+typestrings[i]),
                err_msg="Wrong CCD noise random sequence generated "+
                "for Image"+typestrings[i]+" images.")

        rng = galsim.BaseDeviate(testseed)
        ccdnoise = galsim.CCDNoise(rng, sky_level=sky, gain=cGain, read_noise=cReadNoise)
        testImage = galsim.ImageView[types[i]]((np.zeros((2, 2))).astype(types[i]))
        testImage.addNoise(ccdnoise)
        np.testing.assert_array_almost_equal(
                testImage.array, eval("cResult"+typestrings[i])-sky,
                eval("precision"+typestrings[i]),
                err_msg="Wrong CCD noise random sequence generated "+
                "for Image"+typestrings[i]+" images.")
    t2 = time.time()
    print 'time for %s = %.2f'%(funcname(),t2-t1)

def test_distfunction_rand():
    """Test distribution-defined random number generator with a function for expected result 
    given the above seed.
    """
    import time
    t1 = time.time()
    u = galsim.UniformDeviate(testseed)
    d = galsim.DistDeviate(
        u, function=dfunction, x_min=dmin, x_max=dmax, npoints=dnpoints, interpolant=dinterpolant)
    testResult = (d(), d(), d())
    np.testing.assert_array_almost_equal(np.array(testResult), np.array(dFunctionResult), precision,
                                       err_msg='Wrong DistDeviate random number sequence generated')
    t2 = time.time()
    print 'time for %s = %.2f'%(funcname(),t2-t1)

def test_distlambdafunction_rand():
    """Test distribution-defined random number generator with a function for expected result 
    given the above seed.
    """
    import time
    t1 = time.time()
    u = galsim.UniformDeviate(testseed)
    d = galsim.DistDeviate(
        u, function=lambda x: x*x, x_min=dmin, x_max=dmax, npoints=dnpoints, interpolant=dinterpolant)
    testResult = (d(), d(), d())
    np.testing.assert_array_almost_equal(np.array(testResult), np.array(dFunctionResult), precision,
                                       err_msg='Wrong DistDeviate random number sequence generated')
    t2 = time.time()
    print 'time for %s = %.2f'%(funcname(),t2-t1)

def test_distLookupTableboundaries():
    """Test that DistDeviate understands LookupTable's boundaries.
    """
    import time
    t1 = time.time()
    u = galsim.UniformDeviate(testseed)
    d = galsim.DistDeviate(u, function=dLookupTable, npoints=dnpoints, interpolant=dinterpolant)
    np.testing.assert_equal(d.x_min, dLookupTable.x_min, err_msg='DistDeviate and the LookupTable ' 
                                                                 'passed to it have different '
                                                                 'lower bounds')
    np.testing.assert_equal(d.x_max, dLookupTable.x_max, err_msg='DistDeviate and the LookupTable ' 
                                                                 'passed to it have different '
                                                                 'upper bounds')
    t2 = time.time()
    print 'time for %s = %.2f'%(funcname(),t2-t1)

def test_multiprocess():
    """Test that the same random numbers are generated in single-process and multi-process modes.
    """
    from multiprocessing import Process, Queue, current_process
    import time
    t1 = time.time()

    def generate_list(seed):
        """Given a particular seed value, generate a list of random numbers.
           Should be deterministic given the input seed value.
        """
        rng = galsim.UniformDeviate(seed)
        out = []
        for i in range(20):
            out.append(rng())
        return out

    def worker(input, output):
        """input is a queue with seed values
           output is a queue storing the results of the tasks along with the process name,
           and which args the result is for.
        """
        for args in iter(input.get, 'STOP'):
            result = generate_list(*args)
            output.put( (result, current_process().name, args) )

    # Use sequential numbers.  
    # On inspection, can see that even the first value in each list is random with 
    # respect to the other lists.  i.e. "nearby" inputs do not produce nearby outputs.
    # I don't know of an actual assert to do for this, but it is clearly true.
    seeds = [ 1532424 + i for i in range(16) ]

    nproc = 4  # Each process will do 4 lists (typically)
    
    # First make lists in the single process:
    ref_lists = dict()
    for seed in seeds:
        list = generate_list(seed)
        ref_lists[seed] = list
        #print 'list for %d was calculated to be %s'%(seed, list)

    # Now do this with multiprocessing
    # Put the seeds in a queue
    task_queue = Queue()
    for seed in seeds:
        task_queue.put( [seed] )

    # Run the tasks:
    done_queue = Queue()
    for k in range(nproc):
        Process(target=worker, args=(task_queue, done_queue)).start()

    # Check the results in the order they finished
    for i in range(len(seeds)):
        list, proc, args = done_queue.get()
        seed = args[0]
        #print 'list for %d was calculated by process %s to be %s'%(seed, proc, list)
        np.testing.assert_array_equal(
                list, ref_lists[seed], 
                err_msg="Random numbers are different when using multiprocessing")

    # Stop the processes:
    for k in range(nproc):
        task_queue.put('STOP')

    t2 = time.time()
    print 'time for %s = %.2f'%(funcname(),t2-t1)

if __name__ == "__main__":
    test_uniform_rand()
    test_uniform_rand_reset()
    test_uniform_image()
    test_gaussian_rand()
    test_gaussian_image()
    test_binomial_rand()
    test_binomial_image()
    test_poisson_rand()
    test_poisson_image()
    test_weibull_rand()
    test_weibull_image()
    test_gamma_rand()
    test_gamma_image()
    test_chi2_rand()
    test_chi2_image()
<<<<<<< HEAD
    test_distfunction_rand()
    test_distlambdafunction_rand()
    test_distLookupTableboundaries()
=======
    test_ccdnoise_rand()
    test_ccdnoise_image()
>>>>>>> 98c07b42
    test_multiprocess()
<|MERGE_RESOLUTION|>--- conflicted
+++ resolved
@@ -554,12 +554,9 @@
     test_gamma_image()
     test_chi2_rand()
     test_chi2_image()
-<<<<<<< HEAD
     test_distfunction_rand()
     test_distlambdafunction_rand()
     test_distLookupTableboundaries()
-=======
     test_ccdnoise_rand()
     test_ccdnoise_image()
->>>>>>> 98c07b42
     test_multiprocess()
