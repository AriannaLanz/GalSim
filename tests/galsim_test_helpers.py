--- conflicted
+++ resolved
@@ -215,13 +215,9 @@
     r = minr
     sum = 0.
     while r < maxr:
-<<<<<<< HEAD
         # In this tight loop, it is worth optimizing away the parse_pos_args step.
         # It makes a rather significant difference in the running time of this function.
         sum += r * prof.SBProfile.xValue(galsim.PositionD(r,0)) 
-=======
-        sum += r * prof.xValue(galsim.PositionD(r,0))
->>>>>>> cfd5000f
         r += dr
     sum *= 2. * math.pi * dr
     return sum
